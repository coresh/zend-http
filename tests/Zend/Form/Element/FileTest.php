<?php
/**
 * Zend Framework
 *
 * LICENSE
 *
 * This source file is subject to the new BSD license that is bundled
 * with this package in the file LICENSE.txt.
 * It is also available through the world-wide-web at this URL:
 * http://framework.zend.com/license/new-bsd
 * If you did not receive a copy of the license and are unable to
 * obtain it through the world-wide-web, please send an email
 * to license@zend.com so we can send you a copy immediately.
 *
 * @category   Zend
 * @package    Zend_Form
 * @subpackage UnitTests
 * @copyright  Copyright (c) 2005-2010 Zend Technologies USA Inc. (http://www.zend.com)
 * @license    http://framework.zend.com/license/new-bsd     New BSD License
 * @version    $Id$
 */

namespace ZendTest\Form\Element;

use Zend\Form\Element\File as FileElement,
    Zend\Form\Element\Xhtml as XhtmlElement,
    Zend\Form\Element,
    Zend\Form\Form,
    Zend\Form\Decorator,
    Zend\Form\SubForm,
    Zend\Loader\PluginLoader,
    Zend\Registry,
    Zend\Translator\Translator,
    Zend\View\View;

/**
 * Test class for Zend_Form_Element_File
 *
 * @category   Zend
 * @package    Zend_Form
 * @subpackage UnitTests
 * @copyright  Copyright (c) 2005-2010 Zend Technologies USA Inc. (http://www.zend.com)
 * @license    http://framework.zend.com/license/new-bsd     New BSD License
 * @group      Zend_Form
 */
class FileTest extends \PHPUnit_Framework_TestCase
{
    protected $_errorOccurred = false;

    /**
     * Sets up the fixture, for example, open a network connection.
     * This method is called before a test is executed.
     *
     * @return void
     */
    public function setUp()
    {
        Registry::_unsetInstance();
        Form::setDefaultTranslator(null);
        $this->element = new FileElement('foo');
    }

    public function testElementShouldProxyToParentForDecoratorPluginLoader()
    {
        $loader = $this->element->getPluginLoader('decorator');
        $paths = $loader->getPaths('Zend\Form\Decorator');
        $this->assertTrue(is_array($paths));

        $loader = new PluginLoader;
        $this->element->setPluginLoader($loader, 'decorator');
        $test = $this->element->getPluginLoader('decorator');
        $this->assertSame($loader, $test);
    }

    public function testElementShouldProxyToParentWhenSettingDecoratorPrefixPaths()
    {
        $this->element->addPrefixPath('Foo\Decorator', 'Foo/Decorator/', 'decorator');
        $loader = $this->element->getPluginLoader('decorator');
        $paths = $loader->getPaths('Foo\Decorator');
        $this->assertTrue(is_array($paths));
    }

    public function testElementShouldAddToAllPluginLoadersWhenAddingNullPrefixPath()
    {
        $this->element->addPrefixPath('Foo', 'Foo');
        foreach (array('validator', 'filter', 'decorator', 'transfer\\adapter') as $type) {
            $loader = $this->element->getPluginLoader($type);
            $string = str_replace('\\', ' ', $type);
            $string = ucwords($string);
            $string = str_replace(' ', '\\', $string);
            $prefix = 'Foo\\' . $string;
            $paths  = $loader->getPaths($prefix);
            $this->assertTrue(is_array($paths), "Failed asserting paths found for prefix $prefix");
        }
    }

    public function testElementShouldUseHttpTransferAdapterByDefault()
    {
        $adapter = $this->element->getTransferAdapter();
        $this->assertTrue($adapter instanceof \Zend\File\Transfer\Adapter\HTTP);
    }

    public function testElementShouldAllowSpecifyingAdapterUsingConcreteInstance()
    {
        $adapter = new TestAsset\MockFileAdapter();
        $this->element->setTransferAdapter($adapter);
        $test = $this->element->getTransferAdapter();
        $this->assertSame($adapter, $test);
    }

    public function testElementShouldThrowExceptionWhenAddingAdapterOfInvalidType()
    {
        $this->setExpectedException('Zend\Form\ElementException');
        $this->element->setTransferAdapter(new \stdClass);
    }

    public function testShouldRegisterPluginLoaderWithFileTransferAdapterPathByDefault()
    {
        $loader = $this->element->getPluginLoader('transfer\\adapter');
        $this->assertTrue($loader instanceof PluginLoader);
        $paths = $loader->getPaths('Zend\File\Transfer\Adapter');
        $this->assertTrue(is_array($paths));
    }

    public function testElementShouldAllowSpecifyingAdapterUsingPluginLoader()
    {
        $this->element->addPrefixPath('ZendTest\Form\Element\TestAsset\TransferAdapter', __DIR__ . '/TestAsset/TransferAdapter', 'transfer\adapter');
        $this->element->setTransferAdapter('Foo');
        $test = $this->element->getTransferAdapter();
        $this->assertTrue($test instanceof TestAsset\TransferAdapter\Foo);
    }

    public function testValidatorAccessAndMutationShouldProxyToAdapter()
    {
        $this->testElementShouldAllowSpecifyingAdapterUsingConcreteInstance();
        $this->element->addValidator('Count', false, 1)
                      ->addValidators(array(
                          'Extension' => 'jpg',
                          new \Zend\Validator\File\Upload(),
                      ));
        $validators = $this->element->getValidators();
        $test       = $this->element->getTransferAdapter()->getValidators();
        $this->assertEquals($validators, $test);
        $this->assertTrue(is_array($test));
        $this->assertEquals(3, count($test));

        $validator = $this->element->getValidator('count');
        $test      = $this->element->getTransferAdapter()->getValidator('count');
        $this->assertNotNull($validator);
        $this->assertSame($validator, $test);

        $this->element->removeValidator('Extension');
        $this->assertFalse($this->element->getTransferAdapter()->hasValidator('Extension'));

        $this->element->setValidators(array(
            'Upload',
            array('validator' => 'Extension', 'options' => 'jpg'),
            array('validator' => 'Count', 'options' => 1),
        ));
        $validators = $this->element->getValidators();
        $test       = $this->element->getTransferAdapter()->getValidators();
        $this->assertSame($validators, $test);
        $this->assertTrue(is_array($test));
        $this->assertEquals(3, count($test), var_export($test, 1));

        $this->element->clearValidators();
        $validators = $this->element->getValidators();
        $this->assertTrue(is_array($validators));
        $this->assertEquals(0, count($validators));
        $test = $this->element->getTransferAdapter()->getValidators();
        $this->assertSame($validators, $test);
    }

    public function testValidationShouldProxyToAdapter()
    {
        $this->markTestIncomplete('Unsure how to accurately test');

        $this->element->setTransferAdapter(new TestAsset\MockFileAdapter);
        $this->element->addValidator('Regex', '/([a-z0-9]{13})$/i');
        $this->assertTrue($this->element->isValid('foo.jpg'));
    }

    public function testDestinationMutatorsShouldProxyToTransferAdapter()
    {
        $adapter = new TestAsset\MockFileAdapter();
        $this->element->setTransferAdapter($adapter);

        $this->element->setDestination(__DIR__);
        $this->assertEquals(__DIR__, $this->element->getDestination());
        $this->assertEquals(__DIR__, $this->element->getTransferAdapter()->getDestination('foo'));
    }

    public function testSettingMultipleFiles()
    {
        $this->element->setMultiFile(3);
        $this->assertEquals(3, $this->element->getMultiFile());
    }

    public function testFileInSubSubSubform()
    {
        $form = new Form();
        $element  = new FileElement('file1');
        $element2 = new FileElement('file2');

        $subform0 = new SubForm();
        $subform0->addElement($element);
        $subform0->addElement($element2);
        $subform1 = new SubForm();
        $subform1->addSubform($subform0, 'subform0');
        $subform2 = new SubForm();
        $subform2->addSubform($subform1, 'subform1');
        $subform3 = new SubForm();
        $subform3->addSubform($subform2, 'subform2');
        $form->addSubform($subform3, 'subform3');

        $form->setView(new View());
        $output = (string) $form;
        $this->assertContains('name="file1"', $output);
        $this->assertContains('name="file2"', $output);
    }

    public function testMultiFileInSubSubSubform()
    {
        $form    = new Form();
        $element = new FileElement('file');
        $element->setMultiFile(2);

        $subform0 = new SubForm();
        $subform0->addElement($element);
        $subform1 = new SubForm();
        $subform1->addSubform($subform0, 'subform0');
        $subform2 = new SubForm();
        $subform2->addSubform($subform1, 'subform1');
        $subform3 = new SubForm();
        $subform3->addSubform($subform2, 'subform2');
        $form->addSubform($subform3, 'subform3');

        $form->setView(new View());
        $output = (string) $form;
        $this->assertContains('name="file[]"', $output);
        $this->assertEquals(2, substr_count($output, 'file[]'));
    }

    public function testMultiFileWithOneFile()
    {
        $form    = new Form();
        $element = new FileElement('file');
        $element->setMultiFile(1);

        $subform0 = new SubForm();
        $subform0->addElement($element);
        $subform1 = new SubForm();
        $subform1->addSubform($subform0, 'subform0');
        $subform2 = new SubForm();
        $subform2->addSubform($subform1, 'subform1');
        $subform3 = new SubForm();
        $subform3->addSubform($subform2, 'subform2');
        $form->addSubform($subform3, 'subform3');

        $form->setView(new View());
        $output = (string) $form;
        $this->assertNotContains('name="file[]"', $output);
    }

    public function testSettingMaxFileSize()
    {
        $max = $this->_convertIniToInteger(trim(ini_get('upload_max_filesize')));

        $this->assertEquals(0, $this->element->getMaxFileSize());
        $this->element->setMaxFileSize($max);
        $this->assertEquals($max, $this->element->getMaxFileSize());

        $this->_errorOccurred = false;
        set_error_handler(array($this, 'errorHandlerIgnore'));
        $this->element->setMaxFileSize(999999999999);
        if (!$this->_errorOccurred) {
            $this->fail('INI exception expected');
        }
        restore_error_handler();
    }

    public function testAutoGetPostMaxSize()
    {
        $this->element->setMaxFileSize(-1);
        $this->assertNotEquals(-1, $this->element->getMaxFileSize());
    }

    public function testTranslatingValidatorErrors()
    {
        $translate = new Translator('ArrayAdapter', array('unused', 'foo' => 'bar'), 'en');
        $this->element->setTranslator($translate);

        $adapter = $this->element->getTranslator();
        $this->assertTrue($adapter instanceof \Zend\Translator\Adapter\ArrayAdapter);

        $adapter = $this->element->getTransferAdapter();
        $adapter = $adapter->getTranslator();
        $this->assertTrue($adapter instanceof \Zend\Translator\Adapter\ArrayAdapter);

        $this->assertFalse($this->element->translatorIsDisabled());
        $this->element->setDisableTranslator($translate);
        $this->assertTrue($this->element->translatorIsDisabled());
    }

    public function testFileNameWithoutPath()
    {
        $this->element->setTransferAdapter(new TestAsset\MockFileAdapter());
        $this->element->setDestination(__DIR__);
        $this->assertEquals(__DIR__ . DIRECTORY_SEPARATOR . 'foo.jpg', $this->element->getFileName('foo', true));
        $this->assertEquals('foo.jpg', $this->element->getFileName('foo', false));
    }

    public function testEmptyFileName()
    {
        $this->element->setTransferAdapter(new TestAsset\MockFileAdapter());
        $this->element->setDestination(__DIR__);
        $this->assertEquals(__DIR__ . DIRECTORY_SEPARATOR . 'foo.jpg', $this->element->getFileName());
    }

    public function testIsReceived()
    {
        $this->element->setTransferAdapter(new TestAsset\MockFileAdapter());
        $this->assertEquals(false, $this->element->isReceived());
    }

    public function testIsUploaded()
    {
        $this->element->setTransferAdapter(new TestAsset\MockFileAdapter());
        $this->assertEquals(true, $this->element->isUploaded());
    }

    public function testIsFiltered()
    {
        $this->element->setTransferAdapter(new TestAsset\MockFileAdapter());
        $this->assertEquals(true, $this->element->isFiltered());
    }

    public function testDefaultDecorators()
    {
        $this->element->clearDecorators();
        $this->assertEquals(array(), $this->element->getDecorators());
        $this->element->setDisableLoadDefaultDecorators(true);
        $this->element->loadDefaultDecorators();
        $this->assertEquals(array(), $this->element->getDecorators());
        $this->element->setDisableLoadDefaultDecorators(false);
        $this->element->loadDefaultDecorators();
        $this->assertNotEquals(array(), $this->element->getDecorators());
    }

    public function testValueGetAndSet()
    {
        $this->element->setTransferAdapter(new TestAsset\MockFileAdapter());
        $this->assertEquals(null, $this->element->getValue());
        $this->element->setValue('something');
        $this->assertEquals(null, $this->element->getValue());
    }

    public function testMarkerInterfaceForFileElement()
    {
        $this->element->setDecorators(array('ViewHelper'));
        $this->assertEquals(1, count($this->element->getDecorators()));

        $this->setExpectedException('Zend\Form\ElementException', 'No file decorator found');
        $content = $this->element->render(new View());
    }

    public function testFileSize()
    {
        $element = new FileElement('baz');
        $adapter = new TestAsset\MockFileAdapter();
        $element->setTransferAdapter($adapter);

        $this->assertEquals('1.14kB', $element->getFileSize('baz.text'));
        $adapter->setOptions(array('useByteString' => false));
        $this->assertEquals(1172, $element->getFileSize('baz.text'));
    }

    public function testMimeType()
    {
        $element = new FileElement('baz');
        $adapter = new TestAsset\MockFileAdapter();
        $element->setTransferAdapter($adapter);

        $this->assertEquals('text/plain', $element->getMimeType('baz.text'));
    }

    public function testAddedErrorsAreDisplayed()
    {
        Form::setDefaultTranslator(null);
        $element = new FileElement('baz');
        $element->addError('TestError3');
        $adapter = new TestAsset\MockFileAdapter();
        $element->setTransferAdapter($adapter);

        $this->assertTrue($element->hasErrors());
        $messages = $element->getMessages();
        $this->assertContains('TestError3', $messages);
    }

    public function testGetTranslatorRetrievesGlobalDefaultWhenAvailable()
    {
        $this->assertNull($this->element->getTranslator());
        $translator = new Translator('ArrayAdapter', array('foo' => 'bar'));
        Form::setDefaultTranslator($translator);
        $received = $this->element->getTranslator();
        $this->assertSame($translator->getAdapter(), $received);
    }

    public function testDefaultDecoratorsContainDescription()
    {
        $element    = new FileElement('baz');
        $decorators = $element->getDecorator('Description');
        $this->assertTrue($decorators instanceof Decorator\Description);
    }

    private function _convertIniToInteger($setting)
    {
        if (!is_numeric($setting)) {
            $type = strtoupper(substr($setting, -1));
            $setting = (integer) substr($setting, 0, -1);

            switch ($type) {
                case 'M' :
                    $setting *= 1024;
                    break;

                case 'G' :
                    $setting *= 1024 * 1024;
                    break;

                default :
                    break;
            }
        }

        return (integer) $setting;
    }

    /**
     * Ignores a raised PHP error when in effect, but throws a flag to indicate an error occurred
     *
     * @param  integer $errno
     * @param  string  $errstr
     * @param  string  $errfile
     * @param  integer $errline
     * @param  array   $errcontext
     * @return void
     */
    public function errorHandlerIgnore($errno, $errstr, $errfile, $errline, array $errcontext)
    {
        $this->_errorOccurred = true;
    }
<<<<<<< HEAD
=======


    /**
     * Prove the fluent interface on Zend_Form_Element_File::loadDefaultDecorators
     *
     * @link http://framework.zend.com/issues/browse/ZF-9913
     * @return void
     */
    public function testFluentInterfaceOnLoadDefaultDecorators()
    {
        $this->assertSame($this->element, $this->element->loadDefaultDecorators());
    }
}

class Zend_Form_Element_FileTest_MockAdapter extends Zend_File_Transfer_Adapter_Abstract
{
    public $received = false;

    public function __construct()
    {
        $testfile = dirname(__FILE__) . '/../../File/Transfer/Adapter/_files/test.txt';
        $this->_files = array(
            'foo' => array(
                'name'       => 'foo.jpg',
                'type'       => 'image/jpeg',
                'size'       => 126976,
                'tmp_name'   => '/tmp/489127ba5c89c',
                'options'   => array('ignoreNoFile' => false, 'useByteString' => true),
                'validated'  => false,
                'received'   => false,
                'filtered'   => false,
                'validators' => array(),
            ),
            'bar' => array(
                'name'       => 'bar.png',
                'type'       => 'image/png',
                'size'       => 91136,
                'tmp_name'   => '/tmp/489128284b51f',
                'options'   => array('ignoreNoFile' => false, 'useByteString' => true),
                'validated'  => false,
                'received'   => false,
                'filtered'   => false,
                'validators' => array(),
            ),
            'baz' => array(
                'name'       => 'baz.text',
                'type'       => 'text/plain',
                'size'       => 1172,
                'tmp_name'   => $testfile,
                'options'   => array('ignoreNoFile' => false, 'useByteString' => true),
                'validated'  => false,
                'received'   => false,
                'filtered'   => false,
                'validators' => array(),
            ),
            'file_1_' => array(
                'name'       => 'baz.text',
                'type'       => 'text/plain',
                'size'       => 1172,
                'tmp_name'   => '/tmp/4891286cceff3',
                'options'   => array('ignoreNoFile' => false, 'useByteString' => true),
                'validated'  => false,
                'received'   => false,
                'filtered'   => false,
                'validators' => array(),
            ),
            'file_2_' => array(
                'name'       => 'baz.text',
                'type'       => 'text/plain',
                'size'       => 1172,
                'tmp_name'   => '/tmp/4891286cceff3',
                'options'   => array('ignoreNoFile' => false, 'useByteString' => true),
                'validated'  => false,
                'received'   => false,
                'filtered'   => false,
                'validators' => array(),
            ),
            );
    }

    public function send($options = null)
    {
        return;
    }

    public function receive($options = null)
    {
        $this->received = true;
        return;
    }

    public function isSent($file = null)
    {
        return false;
    }

    public function isReceived($file = null)
    {
        return $this->received;
    }

    public function isUploaded($files = null)
    {
        return true;
    }

    public function isFiltered($files = null)
    {
        return true;
    }

    public static function getProgress()
    {
        return;
    }
}

// Call Zend_Form_Element_FileTest::main() if this source file is executed directly.
if (PHPUnit_MAIN_METHOD == "Zend_Form_Element_FileTest::main") {
    Zend_Form_Element_FileTest::main();
>>>>>>> 85a932b0
}<|MERGE_RESOLUTION|>--- conflicted
+++ resolved
@@ -450,8 +450,6 @@
     {
         $this->_errorOccurred = true;
     }
-<<<<<<< HEAD
-=======
 
 
     /**
@@ -464,113 +462,4 @@
     {
         $this->assertSame($this->element, $this->element->loadDefaultDecorators());
     }
-}
-
-class Zend_Form_Element_FileTest_MockAdapter extends Zend_File_Transfer_Adapter_Abstract
-{
-    public $received = false;
-
-    public function __construct()
-    {
-        $testfile = dirname(__FILE__) . '/../../File/Transfer/Adapter/_files/test.txt';
-        $this->_files = array(
-            'foo' => array(
-                'name'       => 'foo.jpg',
-                'type'       => 'image/jpeg',
-                'size'       => 126976,
-                'tmp_name'   => '/tmp/489127ba5c89c',
-                'options'   => array('ignoreNoFile' => false, 'useByteString' => true),
-                'validated'  => false,
-                'received'   => false,
-                'filtered'   => false,
-                'validators' => array(),
-            ),
-            'bar' => array(
-                'name'       => 'bar.png',
-                'type'       => 'image/png',
-                'size'       => 91136,
-                'tmp_name'   => '/tmp/489128284b51f',
-                'options'   => array('ignoreNoFile' => false, 'useByteString' => true),
-                'validated'  => false,
-                'received'   => false,
-                'filtered'   => false,
-                'validators' => array(),
-            ),
-            'baz' => array(
-                'name'       => 'baz.text',
-                'type'       => 'text/plain',
-                'size'       => 1172,
-                'tmp_name'   => $testfile,
-                'options'   => array('ignoreNoFile' => false, 'useByteString' => true),
-                'validated'  => false,
-                'received'   => false,
-                'filtered'   => false,
-                'validators' => array(),
-            ),
-            'file_1_' => array(
-                'name'       => 'baz.text',
-                'type'       => 'text/plain',
-                'size'       => 1172,
-                'tmp_name'   => '/tmp/4891286cceff3',
-                'options'   => array('ignoreNoFile' => false, 'useByteString' => true),
-                'validated'  => false,
-                'received'   => false,
-                'filtered'   => false,
-                'validators' => array(),
-            ),
-            'file_2_' => array(
-                'name'       => 'baz.text',
-                'type'       => 'text/plain',
-                'size'       => 1172,
-                'tmp_name'   => '/tmp/4891286cceff3',
-                'options'   => array('ignoreNoFile' => false, 'useByteString' => true),
-                'validated'  => false,
-                'received'   => false,
-                'filtered'   => false,
-                'validators' => array(),
-            ),
-            );
-    }
-
-    public function send($options = null)
-    {
-        return;
-    }
-
-    public function receive($options = null)
-    {
-        $this->received = true;
-        return;
-    }
-
-    public function isSent($file = null)
-    {
-        return false;
-    }
-
-    public function isReceived($file = null)
-    {
-        return $this->received;
-    }
-
-    public function isUploaded($files = null)
-    {
-        return true;
-    }
-
-    public function isFiltered($files = null)
-    {
-        return true;
-    }
-
-    public static function getProgress()
-    {
-        return;
-    }
-}
-
-// Call Zend_Form_Element_FileTest::main() if this source file is executed directly.
-if (PHPUnit_MAIN_METHOD == "Zend_Form_Element_FileTest::main") {
-    Zend_Form_Element_FileTest::main();
->>>>>>> 85a932b0
 }