<?php
/**
 * Zend Framework (http://framework.zend.com/)
 *
 * @link      http://github.com/zendframework/zf2 for the canonical source repository
 * @copyright Copyright (c) 2005-2013 Zend Technologies USA Inc. (http://www.zend.com)
 * @license   http://framework.zend.com/license/new-bsd New BSD License
 * @package   Zend_Http
 */

namespace Zend\Http;

use Zend\Http\Header\SetCookie;
use Zend\Http\Response;
use Zend\Uri;


/**
 * A Zend_Http_CookieJar object is designed to contain and maintain HTTP cookies, and should
 * be used along with Zend_Http_Client in order to manage cookies across HTTP requests and
 * responses.
 *
 * The class contains an array of Zend\Http\Header\Cookie objects. Cookies can be added
 * automatically from a request or manually. Then, the Cookies class can find and return the
 * cookies needed for a specific HTTP request.
 *
 * A special parameter can be passed to all methods of this class that return cookies: Cookies
 * can be returned either in their native form (as Zend\Http\Header\Cookie objects) or as strings -
 * the later is suitable for sending as the value of the "Cookie" header in an HTTP request.
 * You can also choose, when returning more than one cookie, whether to get an array of strings
 * (by passing Zend\Http\Client\Cookies::COOKIE_STRING_ARRAY) or one unified string for all cookies
 * (by passing Zend\Http\Client\Cookies::COOKIE_STRING_CONCAT).
 *
 * @link       http://wp.netscape.com/newsref/std/cookie_spec.html for some specs.
 *
 * @category   Zend
 * @package    Zend\Http\Client
 */
class Cookies extends Headers
{
    /**
     * Return cookie(s) as a Zend_Http_Cookie object
     *
     */
    const COOKIE_OBJECT = 0;

    /**
     * Return cookie(s) as a string (suitable for sending in an HTTP request)
     *
     */
    const COOKIE_STRING_ARRAY = 1;

    /**
     * Return all cookies as one long string (suitable for sending in an HTTP request)
     *
     */
    const COOKIE_STRING_CONCAT = 2;

    /**
     * Return all cookies as one long string (strict mode)
     *  - Single space after the semi-colon separating each cookie
     *  - Remove trailing semi-colon, if any
     */
    const COOKIE_STRING_CONCAT_STRICT = 3;

    /**
     * @var \Zend\Http\Cookies
     */
    protected $cookies = array();

    /**
     * @var \Zend\Http\Headers
     */
    protected $headers = null;

    /**
     * @var array
     */
    protected $rawCookies;

    /**
     * @static
     * @throws Exception\RuntimeException
     * @param $string
     * @return void
     */
    public static function fromString($string)
    {
        throw new Exception\RuntimeException(
            __CLASS__ . '::' . __FUNCTION__ . ' should not be used as a factory, use '
            . __NAMESPACE__ . '\Headers::fromtString() instead.'
        );
    }

    /**
     * Add a cookie to the class. Cookie should be passed either as a Zend\Http\Header\Cookie object
     * or as a string - in which case an object is created from the string.
     *
<<<<<<< HEAD
     * @param SetCookie|string $cookie
     * @param Uri\Uri|string    $ref_uri Optional reference URI (for domain, path, secure)
     * @throws Exception\InvalidArgumentException
     */
    public function addCookie( $cookie, $ref_uri = null)
    {
        if (is_string($cookie)) {
            $cookie = SetCookie::fromString($cookie, $ref_uri);
=======
     * @param Cookie|string $cookie
     * @param Uri\Uri|string    $refUri Optional reference URI (for domain, path, secure)
     * @throws Exception\InvalidArgumentException
     */
    public function addCookie(Cookie $cookie, $refUri = null)
    {
        if (is_string($cookie)) {
            $cookie = Cookie::fromString($cookie, $refUri);
>>>>>>> 89ca0cb7
        }

        if ($cookie instanceof SetCookie) {
            $domain = $cookie->getDomain();
            $path   = $cookie->getPath();
            if (!isset($this->cookies[$domain])) {
                $this->cookies[$domain] = array();
            }
            if (!isset($this->cookies[$domain][$path])) {
                $this->cookies[$domain][$path] = array();
            }
            $this->cookies[$domain][$path][$cookie->getName()] = $cookie;
            $this->rawCookies[] = $cookie;
        } else {
            throw new Exception\InvalidArgumentException('Supplient argument is not a valid cookie string or object');
        }
    }

    /**
     * Parse an HTTP response, adding all the cookies set in that response
     *
     * @param Response $response
     * @param Uri\Uri|string $refUri Requested URI
     */
    public function addCookiesFromResponse(Response $response, $refUri)
    {
        $cookieHdrs = $response->getHeaders()->get('Set-Cookie');

<<<<<<< HEAD
        if (is_array($cookie_hdrs) || $cookie_hdrs instanceof \ArrayIterator) {
            foreach ($cookie_hdrs as $cookie) {
                $this->addCookie($cookie, $ref_uri);
=======
        if (is_array($cookieHdrs)) {
            foreach ($cookieHdrs as $cookie) {
                $this->addCookie($cookie, $refUri);
>>>>>>> 89ca0cb7
            }
        } elseif (is_string($cookieHdrs)) {
            $this->addCookie($cookieHdrs, $refUri);
        }
    }

    /**
     * Get all cookies in the cookie jar as an array
     *
<<<<<<< HEAD
     * @param int $ret_as Whether to return cookies as objects of \Zend\Http\Header\SetCookie or as strings
=======
     * @param int $retAs Whether to return cookies as objects of \Zend\Http\Header\Cookie or as strings
>>>>>>> 89ca0cb7
     * @return array|string
     */
    public function getAllCookies($retAs = self::COOKIE_OBJECT)
    {
        $cookies = $this->_flattenCookiesArray($this->cookies, $retAs);
        return $cookies;
    }

    /**
     * Return an array of all cookies matching a specific request according to the request URI,
     * whether session cookies should be sent or not, and the time to consider as "now" when
     * checking cookie expiry time.
     *
     * @param string|Uri\Uri $uri URI to check against (secure, domain, path)
     * @param bool $matchSessionCookies Whether to send session cookies
<<<<<<< HEAD
     * @param int $ret_as Whether to return cookies as objects of \Zend\Http\Header\Cookie or as strings
=======
     * @param int $retAs Whether to return cookies as objects of \Zend\Http\Header\Cookie or as strings
>>>>>>> 89ca0cb7
     * @param int $now Override the current time when checking for expiry time
     * @throws Exception\InvalidArgumentException if invalid URI specified
     * @return array|string
     */
    public function getMatchingCookies($uri, $matchSessionCookies = true,
        $retAs = self::COOKIE_OBJECT, $now = null)
    {
        if (is_string($uri)) {
            $uri = Uri\UriFactory::factory($uri, 'http');
        } elseif (!$uri instanceof Uri\Uri) {
            throw new Exception\InvalidArgumentException("Invalid URI string or object passed");
        }

        $host = $uri->getHost();
        if (empty($host)) {
            throw new Exception\InvalidArgumentException('Invalid URI specified; does not contain a host');
        }

        // First, reduce the array of cookies to only those matching domain and path
        $cookies = $this->_matchDomain($host);
        $cookies = $this->_matchPath($cookies, $uri->getPath());
        $cookies = $this->_flattenCookiesArray($cookies, self::COOKIE_OBJECT);

        // Next, run Cookie->match on all cookies to check secure, time and session matching
        $ret = array();
        foreach ($cookies as $cookie)
            if ($cookie->match($uri, $matchSessionCookies, $now))
                $ret[] = $cookie;

        // Now, use self::_flattenCookiesArray again - only to convert to the return format ;)
        $ret = $this->_flattenCookiesArray($ret, $retAs);

        return $ret;
    }

    /**
     * Get a specific cookie according to a URI and name
     *
     * @param Uri\Uri|string $uri The uri (domain and path) to match
<<<<<<< HEAD
     * @param string $cookie_name The cookie's name
     * @param int $ret_as Whether to return cookies as objects of \Zend\Http\Header\SetCookie or as strings
     * @throws Exception\InvalidArgumentException if invalid URI specified or invalid $ret_as value
     * @return SetCookie|string
=======
     * @param string $cookieName The cookie's name
     * @param int $retAs Whether to return cookies as objects of \Zend\Http\Header\Cookie or as strings
     * @throws Exception\InvalidArgumentException if invalid URI specified or invalid $retAs value
     * @return Cookie|string
>>>>>>> 89ca0cb7
     */
    public function getCookie($uri, $cookieName, $retAs = self::COOKIE_OBJECT)
    {
        if (is_string($uri)) {
            $uri = Uri\UriFactory::factory($uri, 'http');
        } elseif (!$uri instanceof Uri\Uri) {
            throw new Exception\InvalidArgumentException('Invalid URI specified');
        }

        $host = $uri->getHost();
        if (empty($host)) {
            throw new Exception\InvalidArgumentException('Invalid URI specified; host missing');
        }

        // Get correct cookie path
        $path = $uri->getPath();
        $path = substr($path, 0, strrpos($path, '/'));
        if (! $path) $path = '/';

        if (isset($this->cookies[$uri->getHost()][$path][$cookieName])) {
            $cookie = $this->cookies[$uri->getHost()][$path][$cookieName];

            switch ($retAs) {
                case self::COOKIE_OBJECT:
                    return $cookie;
                    break;

                case self::COOKIE_STRING_ARRAY:
                case self::COOKIE_STRING_CONCAT:
                    return $cookie->__toString();
                    break;

                default:
                    throw new Exception\InvalidArgumentException("Invalid value passed for \$retAs: {$retAs}");
                    break;
            }
        }

        return false;
    }

    /**
     * Helper function to recursively flatten an array. Should be used when exporting the
     * cookies array (or parts of it)
     *
<<<<<<< HEAD
     * @param \Zend\Http\Header\SetCookie|array $ptr
     * @param int $ret_as What value to return
=======
     * @param \Zend\Http\Header\Cookie|array $ptr
     * @param int $retAs What value to return
>>>>>>> 89ca0cb7
     * @return array|string
     */
    protected function _flattenCookiesArray($ptr, $retAs = self::COOKIE_OBJECT)
    {
        if (is_array($ptr)) {
            $ret = ($retAs == self::COOKIE_STRING_CONCAT ? '' : array());
            foreach ($ptr as $item) {
                if ($retAs == self::COOKIE_STRING_CONCAT) {
                    $ret .= $this->_flattenCookiesArray($item, $retAs);
                } else {
                    $ret = array_merge($ret, $this->_flattenCookiesArray($item, $retAs));
                }
            }
            return $ret;
<<<<<<< HEAD
        } elseif ($ptr instanceof SetCookie) {
            switch ($ret_as) {
=======
        } elseif ($ptr instanceof Cookie) {
            switch ($retAs) {
>>>>>>> 89ca0cb7
                case self::COOKIE_STRING_ARRAY:
                    return array($ptr->__toString());
                    break;

                case self::COOKIE_STRING_CONCAT:
                    return $ptr->__toString();
                    break;

                case self::COOKIE_OBJECT:
                default:
                    return array($ptr);
                    break;
            }
        }

        return null;
    }

    /**
     * Return a subset of the cookies array matching a specific domain
     *
     * @param string $domain
     * @return array
     */
    protected function _matchDomain($domain)
    {
        $ret = array();

        foreach (array_keys($this->cookies) as $cdom) {
            if (SetCookie::matchCookieDomain($cdom, $domain)) {
                $ret[$cdom] = $this->cookies[$cdom];
            }
        }

        return $ret;
    }

    /**
     * Return a subset of a domain-matching cookies that also match a specified path
     *
     * @param array $domains
     * @param string $path
     * @return array
     */
    protected function _matchPath($domains, $path)
    {
        $ret = array();

<<<<<<< HEAD
        foreach ($domains as $dom => $paths_array) {
            foreach (array_keys($paths_array) as $cpath) {
                if (SetCookie::matchCookiePath($cpath, $path)) {
=======
        foreach ($domains as $dom => $pathsArray) {
            foreach (array_keys($pathsArray) as $cpath) {
                if (Cookie::matchCookiePath($cpath, $path)) {
>>>>>>> 89ca0cb7
                    if (! isset($ret[$dom])) {
                        $ret[$dom] = array();
                    }

                    $ret[$dom][$cpath] = $pathsArray[$cpath];
                }
            }
        }

        return $ret;
    }

    /**
     * Create a new Cookies object and automatically load into it all the
     * cookies set in an Http_Response object. If $uri is set, it will be
     * considered as the requested URI for setting default domain and path
     * of the cookie.
     *
     * @param Response $response HTTP Response object
     * @param Uri\Uri|string $refUri The requested URI
     * @return Cookies
     * @todo Add the $uri functionality.
     */
    public static function fromResponse(Response $response, $refUri)
    {
        $jar = new static();
        $jar->addCookiesFromResponse($response, $refUri);
        return $jar;
    }

    /**
     * Tells if the array of cookies is empty
     *
     * @return bool
     */
    public function isEmpty()
    {
        return count($this) == 0;
    }

    /**
     * Empties the cookieJar of any cookie
     *
     * @return Cookies
     */
    public function reset()
    {
        $this->cookies = $this->rawCookies = array();
        return $this;
    }

}<|MERGE_RESOLUTION|>--- conflicted
+++ resolved
@@ -10,6 +10,7 @@
 
 namespace Zend\Http;
 
+use ArrayIterator;
 use Zend\Http\Header\SetCookie;
 use Zend\Http\Response;
 use Zend\Uri;
@@ -96,25 +97,14 @@
      * Add a cookie to the class. Cookie should be passed either as a Zend\Http\Header\Cookie object
      * or as a string - in which case an object is created from the string.
      *
-<<<<<<< HEAD
      * @param SetCookie|string $cookie
-     * @param Uri\Uri|string    $ref_uri Optional reference URI (for domain, path, secure)
+     * @param Uri\Uri|string $refUri Optional reference URI (for domain, path, secure)
      * @throws Exception\InvalidArgumentException
      */
-    public function addCookie( $cookie, $ref_uri = null)
+    public function addCookie($cookie, $refUri = null)
     {
         if (is_string($cookie)) {
-            $cookie = SetCookie::fromString($cookie, $ref_uri);
-=======
-     * @param Cookie|string $cookie
-     * @param Uri\Uri|string    $refUri Optional reference URI (for domain, path, secure)
-     * @throws Exception\InvalidArgumentException
-     */
-    public function addCookie(Cookie $cookie, $refUri = null)
-    {
-        if (is_string($cookie)) {
-            $cookie = Cookie::fromString($cookie, $refUri);
->>>>>>> 89ca0cb7
+            $cookie = SetCookie::fromString($cookie, $refUri);
         }
 
         if ($cookie instanceof SetCookie) {
@@ -143,15 +133,9 @@
     {
         $cookieHdrs = $response->getHeaders()->get('Set-Cookie');
 
-<<<<<<< HEAD
-        if (is_array($cookie_hdrs) || $cookie_hdrs instanceof \ArrayIterator) {
-            foreach ($cookie_hdrs as $cookie) {
-                $this->addCookie($cookie, $ref_uri);
-=======
-        if (is_array($cookieHdrs)) {
+        if (is_array($cookieHdrs) || $cookieHdrs instanceof ArrayIterator) {
             foreach ($cookieHdrs as $cookie) {
                 $this->addCookie($cookie, $refUri);
->>>>>>> 89ca0cb7
             }
         } elseif (is_string($cookieHdrs)) {
             $this->addCookie($cookieHdrs, $refUri);
@@ -161,11 +145,7 @@
     /**
      * Get all cookies in the cookie jar as an array
      *
-<<<<<<< HEAD
-     * @param int $ret_as Whether to return cookies as objects of \Zend\Http\Header\SetCookie or as strings
-=======
-     * @param int $retAs Whether to return cookies as objects of \Zend\Http\Header\Cookie or as strings
->>>>>>> 89ca0cb7
+     * @param int $retAs Whether to return cookies as objects of \Zend\Http\Header\SetCookie or as strings
      * @return array|string
      */
     public function getAllCookies($retAs = self::COOKIE_OBJECT)
@@ -181,11 +161,7 @@
      *
      * @param string|Uri\Uri $uri URI to check against (secure, domain, path)
      * @param bool $matchSessionCookies Whether to send session cookies
-<<<<<<< HEAD
-     * @param int $ret_as Whether to return cookies as objects of \Zend\Http\Header\Cookie or as strings
-=======
      * @param int $retAs Whether to return cookies as objects of \Zend\Http\Header\Cookie or as strings
->>>>>>> 89ca0cb7
      * @param int $now Override the current time when checking for expiry time
      * @throws Exception\InvalidArgumentException if invalid URI specified
      * @return array|string
@@ -225,17 +201,10 @@
      * Get a specific cookie according to a URI and name
      *
      * @param Uri\Uri|string $uri The uri (domain and path) to match
-<<<<<<< HEAD
-     * @param string $cookie_name The cookie's name
-     * @param int $ret_as Whether to return cookies as objects of \Zend\Http\Header\SetCookie or as strings
-     * @throws Exception\InvalidArgumentException if invalid URI specified or invalid $ret_as value
+     * @param string $cookieName The cookie's name
+     * @param int $retAs Whether to return cookies as objects of \Zend\Http\Header\SetCookie or as strings
+     * @throws Exception\InvalidArgumentException if invalid URI specified or invalid $retAs value
      * @return SetCookie|string
-=======
-     * @param string $cookieName The cookie's name
-     * @param int $retAs Whether to return cookies as objects of \Zend\Http\Header\Cookie or as strings
-     * @throws Exception\InvalidArgumentException if invalid URI specified or invalid $retAs value
-     * @return Cookie|string
->>>>>>> 89ca0cb7
      */
     public function getCookie($uri, $cookieName, $retAs = self::COOKIE_OBJECT)
     {
@@ -281,13 +250,8 @@
      * Helper function to recursively flatten an array. Should be used when exporting the
      * cookies array (or parts of it)
      *
-<<<<<<< HEAD
      * @param \Zend\Http\Header\SetCookie|array $ptr
-     * @param int $ret_as What value to return
-=======
-     * @param \Zend\Http\Header\Cookie|array $ptr
      * @param int $retAs What value to return
->>>>>>> 89ca0cb7
      * @return array|string
      */
     protected function _flattenCookiesArray($ptr, $retAs = self::COOKIE_OBJECT)
@@ -302,13 +266,8 @@
                 }
             }
             return $ret;
-<<<<<<< HEAD
         } elseif ($ptr instanceof SetCookie) {
-            switch ($ret_as) {
-=======
-        } elseif ($ptr instanceof Cookie) {
             switch ($retAs) {
->>>>>>> 89ca0cb7
                 case self::COOKIE_STRING_ARRAY:
                     return array($ptr->__toString());
                     break;
@@ -357,15 +316,9 @@
     {
         $ret = array();
 
-<<<<<<< HEAD
-        foreach ($domains as $dom => $paths_array) {
-            foreach (array_keys($paths_array) as $cpath) {
-                if (SetCookie::matchCookiePath($cpath, $path)) {
-=======
         foreach ($domains as $dom => $pathsArray) {
             foreach (array_keys($pathsArray) as $cpath) {
-                if (Cookie::matchCookiePath($cpath, $path)) {
->>>>>>> 89ca0cb7
+                if (SetCookie::matchCookiePath($cpath, $path)) {
                     if (! isset($ret[$dom])) {
                         $ret[$dom] = array();
                     }
