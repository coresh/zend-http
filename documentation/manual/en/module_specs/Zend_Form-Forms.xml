--- conflicted
+++ resolved
@@ -1333,11 +1333,7 @@
 ]]></programlisting>
 
         <para>
-<<<<<<< HEAD
-            Any attributes set on the form object will be used as HTML
-=======
             Any attributes set on the form object will be used as <acronym>HTML</acronym>
->>>>>>> 85a932b0
             attributes of the <emphasis>&lt;form&gt;</emphasis> tag.
         </para>
 
@@ -2040,33 +2036,21 @@
         <itemizedlist>
             <listitem>
                 <para>
-<<<<<<< HEAD
-                    <property>prefixPaths</property> will be passed to
-=======
                     <property>prefixPath</property> will be passed to
->>>>>>> 85a932b0
                     <methodname>addPrefixPaths()</methodname>
                 </para>
             </listitem>
 
             <listitem>
                 <para>
-<<<<<<< HEAD
-                    <property>elementPrefixPaths</property> will be passed to
-=======
                     <property>elementPrefixPath</property> will be passed to
->>>>>>> 85a932b0
                     <methodname>addElementPrefixPaths()</methodname>
                 </para>
             </listitem>
 
             <listitem>
                 <para>
-<<<<<<< HEAD
-                    <property>displayGroupPrefixPaths</property> will be passed to
-=======
                     <property>displayGroupPrefixPath</property> will be passed to
->>>>>>> 85a932b0
                     <methodname>addDisplayGroupPrefixPaths()</methodname>
                 </para>
             </listitem>
