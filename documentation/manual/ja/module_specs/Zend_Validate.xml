--- conflicted
+++ resolved
@@ -1,10 +1,6 @@
 <?xml version="1.0" encoding="UTF-8"?>
 <!-- Reviewed: no -->
-<<<<<<< HEAD
-<!-- EN-Revision: 21194 -->
-=======
 <!-- EN-Revision: 21661 -->
->>>>>>> 85a932b0
 <sect1 id="zend.validate.introduction">
 
     <title>導入</title>
