<?xml version="1.0" encoding="UTF-8"?>
<!-- EN-Revision: 20766 -->
<!-- Reviewed: 20766 -->
<sect1 id="zend.date.overview">
    <title>Zend_Date API Übersicht</title>

    <para>
        Obwohl die <acronym>API</acronym> von <classname>Zend_Date</classname> simpel und einheitlich
        ist, ist dessen Design aufgrund der reichhaltigen Permutationen von
        Operationen und Operanden flexibel und mächtig.
    </para>

    <sect2 id="zend.date.options">
        <title>Zend_Date Optionen</title>

        <sect3 id="zend.date.options.formattype">
            <title>Auswahl der Art des Datumsformats</title>

            <para>
                Viele Methoden benutzen Zeichenketten für Datumsformate so ähnlich wie
                <methodname>date()</methodname> von <acronym>PHP</acronym>. Wenn man mit den Zeichen
                der Datumsformaten von <acronym>PHP</acronym> mehr Erfahrung hat als mit den
                <acronym>ISO</acronym>-Zeichen für Formate, dann kann man
                <methodname>Zend_Date::setOptions(array('format_type' => 'php'))</methodname>
                benutzen. Danach können die Zeichen von <acronym>PHP</acronym> für Datumsformate für alle
                Funktionen verwendet werden, die einen <varname>$format</varname>-Parameter
                akzeptieren. Durch Benutzen von
                <methodname>Zend_Date::setOptions(array('format_type' => 'iso'))</methodname> kann
                man wieder auf den Standardmodus zurückwechseln, der nur <acronym>ISO</acronym>-Zeichen
                für Datumsformate unterstützt. Für eine Liste von unterstützten Zeichencodes
                kann hier nachgelesen werden: <link
                    linkend="zend.date.constants.phpformats">selbst definierte AUSGABE-Formate bei
                    Verwendung der date()-Formatzeichen von PHP</link>
            </para>
        </sect3>

        <sect3 id="zend.date.options.fixdst">
            <title>Sommer-/Winterzeit und Datumsberechnungen</title>

            <para>
                Wenn Daten manipuliert werden, überschreiten sie manchmal die <acronym>DST</acronym>-Grenze
                (Sommer-/Winterzeit), was normalerweise dazu führt, dass das Datum eine Stunde
                verliert oder hinzubekommt. Wenn zum Beispiel ein Monat zu einem Datum vor einer
                <acronym>DST</acronym>-Änderung hinzugefügt wird und der Ergebnismonat nach dieser
                Änderung liegt, sieht es so aus, als ob das Datum durch den Wert des geänderten Datums
                eine Stunde verliert oder hinzubekommt. Für Grenzstunden wie Mitternacht,
                für den ersten oder letzten Tag eines Monats, führt das Hinzufügen von genügend
                Monaten dazu, dass das Datum eine Stunde verliert, wenn die <acronym>DST</acronym>-Grenze
                überschritten wird und damit zum letzten Tag des Vormonats wird, was den Anschein
                eines "eins fehlt" Fehlers erweckt. Um diese Situationen zu vermeiden, kann
                die <acronym>DST</acronym>-Änderung durch Verwendung der
                Option <property>fix_dst</property> ignoriert werden. Wenn eine
                <acronym>DST</acronym>-Grenze überschritten wird, wird ja normalerweise abhängig
                vom Datum eine Stunde hinzugefügt oder entfernt. Zum Beispiel führt eine
                Datumsberechnung mit <acronym>DST</acronym> im Frühling zu einem Datum, welche einen
                Tag weniger hat als erwartet, wenn die Zeit des Originaldatums 00:00:00 war. Da
                <classname>Zend_Date</classname> auf Zeitstempeln basiert und nicht auf Kalenderdaten
                mit Zeitkomponenten, verliert der Zeitstempel eine Stunde, was zu einem Datum führt, das
                einen Kalendertag weniger hat, als erwartet. Um solche Problem zu verhindern, kann die
                Option <property>fix_dst</property> verwendet werden, welche standardmäßig
                <constant>TRUE</constant> ist. Das führt dazu, dass die <acronym>DST</acronym> keinen
<<<<<<< HEAD
                Einfluß mehr bei Datumsberechnungen hat (<methodname>addMonth()</methodname>,
=======
                Einfluss mehr bei Datumsberechnungen hat (<methodname>addMonth()</methodname>,
>>>>>>> 85a932b0
                <methodname>subMonth()</methodname>).
                <methodname>Zend_Date::setOptions(array('fix_dst' => false))</methodname> kann
                benutzt werden, um Hinzufügen oder Entfernen der <acronym>DST</acronym>-Anpassung zu
                gestatten, wenn Datumsberechnungen durchgeführt werden.
            </para>

            <para>
                <emphasis>Wenn die aktuelle Zeitzone innerhalb der Instanz von
                <classname>Zend_Date</classname> auf <acronym>UTC</acronym> oder
                <acronym>GMT</acronym> gestellt ist, wird die Option '<property>fix_dst</property>'
                nicht verwendet</emphasis>, weil diese zwei Zeitzonen nicht mit
                <acronym>DST</acronym> arbeiten. Wenn die Zeitzone für diese Instanz wieder auf eine
                Zeitzone gestellt wird, die nicht <acronym>UTC</acronym> oder <acronym>GMT</acronym>
                ist, wird die vorher definierte Option 'fix_dst' wieder für die Datumsberechnungen
                verwendet.
            </para>
        </sect3>

        <sect3 id="zend.date.options.extendmonth">
            <title>Monatsberechnungen</title>

            <para>
                Wenn Monate zu einem existierenden Datum hinzugefügt oder davon entfernt werden, kann der
                Ergebniswert des Monatstages unerwartet sein, wenn das Originaldatum auf einen Tag
                gefallen ist, der Nahe am Ende des Monats ist. Wenn zum Beispiel ein Monat zum 31sten
                Jänner hinzugefügt wird, werden Personen, welche mit <acronym>SQL</acronym> vertraut
                sind, den 28sten Februar als Ergebnis erwarten. Auf der anderen Seite werden Personen,
                welche mit Excel und OpenOffice vertraut sind, den 3ten März als Ergebnis
                erwarten. Das Problem besteht nur, wenn der Ergebnismonat den Tag nicht hat,
                der im Originaldatum gesetzt war. Zend Framework Entwickler können das gewünschte
                Verhalten beeinflussen, indem die Option <property>extend_month</property> genutzt
                wird, die bei einem Wert von <constant>FALSE</constant> das
                <acronym>SQL</acronym>-Verhalten, oder bei einem Wert von <constant>TRUE</constant>
                das Tabellenverhalten auswählt. Das Standardverhalten für
                <property>extend_month</property> ist <constant>FALSE</constant>, um
                <acronym>SQL</acronym>-kompatibles Verhalten zu erlauben.
                <classname>Zend_Date</classname> führt Monatsberechnungen standardmäßig in der Art
                durch, dass Daten auf das Monatsende hin abgeschnitten werden (wenn notwendig), ohne
                dass in den nächsten Monat umgebrochen wird, wenn das Originaldatum einen Monatstag
                bestimmt, der die Anzahl der Tage des Ergebnismonats überschreitet.
                <methodname>Zend_Date::setOptions(array('extend_month' => true))</methodname> kann
                benutzt werden, um Monatsberechnungen wie in populären Tabellenkalkulationen
                durchzuführen.
            </para>
        </sect3>

        <sect3 id="zend.date.options.cache">
            <title>
                Lokalisierung und Normalisierung von Daten mit Zend_Cache schneller machen
            </title>

            <para>
                Man kann <classname>Zend_Date</classname> schneller machen, indem ein
                <classname>Zend_Cache</classname>-Adapter verwendet wird. Das verschnellert alle
                Methoden von <classname>Zend_Date</classname>, wenn lokalisierte Daten verwendet
                werden. Zum Beispiel werden alle Methoden hiervon profitieren, welche
                <constant>Zend_Date::DATE</constant> und <constant>Zend_Date::TIME</constant>
                Konstanten akzeptieren. Um einen
                <classname>Zend_Cache</classname>-Adapter für <classname>Zend_Date</classname> zu
<<<<<<< HEAD
                verwenden, muß nur
=======
                verwenden, muss nur
>>>>>>> 85a932b0
                <methodname>Zend_Date::setOptions(array('cache' => $adapter))</methodname>
                aufgerufen werden.
            </para>
        </sect3>

        <sect3 id="zend.date.options.timesync">
            <title>Syncronisierte Zeiten mit Zend_TimeSync erhalten</title>

            <para>
                Normalerweise unterscheiden sich die Uhren von Servern und Computern voneinander.
                <classname>Zend_Date</classname> ist dazu fähig, solche Probleme mit Hilfe von
                <classname>Zend_TimeSync</classname> zu handhaben. Mit
                <methodname>Zend_Date::setOptions(array('timesync' => $timeserver))</methodname>
                kann ein Zeitserver gesetzt werden, welcher den Unterschied zwischen dem eigenen
                aktuellen Zeitstempel und dem wirklichen aktuellen Zeitstempel für alle Instanzen von
                <classname>Zend_Date</classname> setzt. Die Verwendung dieser Option ändert nicht
                den Zeitstempel von bestehenden Instanzen. Am besten ist es also, dies innerhalb der
                Bootstrap-Datei zu setzen.
            </para>
        </sect3>
    </sect2>

    <sect2 id="zend.date.values">
        <title>Arbeiten mit Datumswerten</title>

        <para>
            Sobald die Eingabe durch die Erstellung eines <classname>Zend_Date</classname>-Objekts
            normalisiert wurde, hat es eine zugeordnete Zeitzone aber die interne Darstellung
            verwendet <ulink
<<<<<<< HEAD
                url="http://en.wikipedia.org/wiki/Unix_Time">UNIX Zeitstempel</ulink>. Damit ein
            Datum in einer lokalisierten Art und Weise durchsucht werden kann, muß zuerst eine
=======
                url="http://en.wikipedia.org/wiki/Unix_Time">UNIX-Zeitstempel</ulink>. Damit ein
            Datum in einer lokalisierten Art und Weise durchsucht werden kann, muss zuerst eine
>>>>>>> 85a932b0
            Zeitzone bekannt sein. Die Standardzeitzone ist immer <acronym>GMT</acronym> oder
            <acronym>UTC</acronym>. Um die Zeitzone des Objekts zu inspizieren, kann
            <methodname>getTimeZone()</methodname> verwendet werden. Um die Zeitzone des Objekts zu
            wechseln, kann <methodname>setTimeZone()</methodname> verwendet werden. Alle Änderungen
            des Objekts sind immer relativ zu seiner Zeitzone zu sehen.
        </para>

        <para>
            Man sollte es vermeiden, Teile von Datumsobjekten mit unterschiedlichen Zeitzonen
            zu mischen oder zu vergleichen, da dies grundsätzlich unerwartete Resultate zeigen kann,
            es sei denn, die Manipulationen beziehen sich nur auf den [UNIX-]Zeitstempel. Das Arbeiten mit
            <classname>Zend_Date</classname>-Objekten, die unterschiedliche Zeitzonen haben,
            funktioniert grundsätzlich, abgesehen davon wie vorher erwähnt, da Daten bei der
            Instantiierung von <classname>Zend_Date</classname> zu
            <acronym>UNIX</acronym>-Zeitstempel normalisiert werden.
        </para>

        <para>
            Die meisten Methoden erwarten eine Konstante für die Auswahl des gewünschten Teils
            <varname>$part</varname> des Datums, wie z.B. <constant>Zend_Date::HOUR</constant>.
            Diese Konstanten sind für alle unten angeführten Funktionen gültig. Eine Liste aller
            vorhandenen Konstanten wird hier beschrieben: <link
                linkend="zend.date.constants.list">Liste aller Konstanten</link>. Wenn
            <varname>$part</varname> nicht spezifiziert wird, wird
            <constant>Zend_Date::TIMESTAMP</constant> angenommen. Alternativ kann ein
            benutzerdefiniertes Format für <varname>$part</varname> verwendet werden, mit Hilfe der
            gleichen Mechanismen und Formatdefinitionen wie bei <link
                linkend="zend.locale.date.normalize"><methodname>Zend_Locale_Format::getDate()</methodname></link>.
            Wenn ein Datumsobjekt durch Verwendung eines offensichtlich falschen Datums
            erstellt wird (z.B. wenn die Nummer des Monats größer als 12 ist), wird <classname>Zend_Date</classname>
            eine Ausnahme werfen, solange kein spezielles Datumsformat ausgewählt wurde, das heißt,
            <varname>$part</varname> ist entweder <constant>NULL</constant> oder
            <constant>Zend_Date::DATES</constant> (ein "fehlertolerantes" Format).
        </para>

        <example id="zend.date.values.example-1">
            <title>Benutzerdefinierte Eingabeformate für Daten</title>

            <programlisting language="php"><![CDATA[
$date1 = new Zend_Date('Feb 31, 2007', null, 'en_US');
echo $date1, "\n"; // Ausgabe "Mar 3, 2007 12:00:00 AM"

$date2 = new Zend_Date('Feb 31, 2007', Zend_Date::DATES, 'en_US');
echo $date2, "\n"; // Ausgabe "Mar 3, 2007 12:00:00 AM"

// Stikte Interpretation des angegebenen Formats
$date3 = new Zend_Date('Feb 31, 2007', 'MM.dd.yyyy');
echo $date3, "\n"; // Ausgabe "Mar 3, 2007 12:00:00 AM"
]]></programlisting>
        </example>

        <para>
            Wenn der optionale Parameter <varname>$locale</varname> angegeben wird, dann
            macht <varname>$locale</varname> den <varname>$date</varname>-Operand durch
            Ersetzen der Monatsnamen und Wochentagsnamen für die Zeichenkette
            <varname>$date</varname> eindeutig und sogar Datumszeichenketten können gemäß den
            Konventionen dieses Gebietsschemas analysiert werden (siehe <link
                linkend="zend.locale.date.normalize">Zend_Locale_Format::getDate()</link>).
            Die automatische Normalisierung von lokalisierten <varname>$date</varname>-Angaben einer
            Zeichenkette werden nur dann durchgeführt wenn für <varname>$part</varname> eine der
            Konstanten <constant>Zend_Date::DATE</constant>* oder <constant>Zend_Date::TIME</constant>*
            verwendet wird. Das Gebietsschema identifiziert die Sprache, welche verwendet
            werden soll, um Monatsnamen und Wochentagsnamen zu analysieren, wenn
            <varname>$date</varname> eine Zeichenkette ist, die ein Datum enthält. Wenn der
            Eingabeparameter <varname>$date</varname> nicht angegeben wurde, dann definiert der
            Parameter <varname>$locale</varname> das Gebietsschema für lokalisierte Ausgaben (z.B.
            das Datumsformat für eine Ausgabe als Zeichenkette). Anzumerken ist auch, dass der
            Parameter <varname>$date</varname> stattdessen ein Typname sein kann (z.B.
            <varname>$hour</varname> für <methodname>addHour()</methodname>) wobei das nicht verhindert,
            dass ein <classname>Zend_Date</classname> Objekt als Argument für diesen
            Parameter angegeben werden kann. Wenn <varname>$locale</varname> nicht angegeben wurde,
            wird das Gebietsschema des aktuellen Objekts genommen, um <varname>$date</varname> zu
            interpretieren oder das lokalisierte Format für die Ausgabe auszuwählen.
        </para>

        <para>
            Seit Zend Framework 1.7.0 unterstützt <classname>Zend_Date</classname> auch die
            Verwendung eines anwendungsweiten Gebietsschemas. Man kann ganz einfach eine
            <classname>Zend_Locale</classname>-Instanz in der Registry setzen wie hier gezeigt. Mit
            dieser Schreibweise braucht man sich nicht um das manuelle Setzen eines Gebietsschemas für jede Instanz
            zu kümmern, wenn man dasselbe Gebietsschema mehrere Male verwenden will.
        </para>

        <programlisting language="php"><![CDATA[
// In der Bootstrap-Datei
$locale = new Zend_Locale('de_AT');
Zend_Registry::set('Zend_Locale', $locale);

// Irgendwo in der eigenen Anwendung
$date = new Zend_Date('31.Feb.2007');
]]></programlisting>
    </sect2>

    <sect2 id="id.date.basic">
        <title>Grundsätzliche Zend_Date Operationen für die meisten Teile von Daten</title>

        <para>
            Die Methoden <methodname>add()</methodname>, <methodname>sub()</methodname>,
            <methodname>compare()</methodname>, <methodname>get()</methodname> und
            <methodname>set()</methodname> arbeiten generell mit Daten. In jedem Fall wird die
            Operation auf dem Datum durchgeführt, das in der Objektinstanz vorhanden ist. Der
            <varname>$date</varname> Operand wird für alle diese Methoden benötigt, außer für
            <methodname>get()</methodname> und kann eine <classname>Zend_Date</classname>
            Objektinstanz, eine numerische Zeichenkette oder ein Integer sein. Diese Methoden
            nehmen an, dass <varname>$date</varname> ein Zeitstempel ist, wenn es kein Objekt ist.
            Trotzdem kontrolliert der <varname>$part</varname> Operand, an welchem logischen Teil
            der zwei Daten gearbeitet werden soll, was Arbeiten an Teilen von Daten des Objekts
            erlaubt, wie Jahr oder Minute, selbst wenn <varname>$date</varname> eine lange Form
            einer Datumszeichenkette enthält wie "Dezember 31, 2007 23:59:59". Das Ergebnis der
            Operation ändert das Datum im Objekt außer bei <methodname>compare()</methodname> und
            <methodname>get()</methodname>.
        </para>

        <example id="zend.date.basic.example-1">
            <title>Arbeiten an Teilen von Daten</title>

            <programlisting language="php"><![CDATA[
$date = new Zend_Date(); // $date's Zeitstempel === time()

// Ändert $date durch addieren von 12 Stunden
$date->add('12', Zend_Date::HOUR);
print $date;
]]></programlisting>
        </example>

        <para>
            Es existieren Komfortmethoden für jede Kombination von Grundoperationen und viele normale
            Datumsabschnitte wie in der unten stehenden Tabelle gezeigt. Diese Komfortmethoden erlauben uns
            faulen Programmierern zu vermeiden, dass die <link
                linkend="zend.date.constants.list">Konstanten für Datumsabschnitte</link>
            ausgeschrieben werden müssen. Bequemerweise sind sie benannt durch Kombination eines
            Prefixes (Name der Basisoperation) und einem Suffix (Art des Datumsabschnittes), wie
            <methodname>addYear()</methodname>. In der unten stehenden Liste existieren alle
            Kombinationen von "Datumsabschnitten" und "Basisoperationen". Zum Beispiel die
            Operation "add" existiert für jeden dieser Datumsabschnitte wie
            <methodname>addDay()</methodname>, <methodname>addYear()</methodname> und viele mehr.
        </para>

        <para>
            Diese Komfortmethoden haben eine gleichwertige Funktionalität wie die Methoden für
            die Basisoperationen, aber sie erwarten <varname>$date</varname>-Operanden vom
            Typ Zeichenkette oder Integer, welche nur die Werte enthalten, die durch den Typ
            definiert sind, der durch das Suffix der Methode definiert wurde. Deshalb identifizieren
            diese Methoden (z.B. "Year" oder "Minute") die Einheit des <varname>$date</varname>
            Operanden, wenn <varname>$date</varname> eine Zeichenkette oder ein Integer ist
        </para>

        <sect3 id="id.date.basic.parts">
            <title>Liste der Datumsabschnitte</title>

            <table id="id.date.basic.parts.table">
                <title>Datumsabschnitte</title>

                <tgroup cols="2">
                    <thead>
                        <row>
                            <entry>Datumsabschnitt</entry>
                            <entry>Erklärung</entry>
                        </row>
                    </thead>

                    <tbody>
                        <row>
                            <entry>
                                <ulink
                                    url="http://en.wikipedia.org/wiki/Unix_Time">Zeitstempel</ulink>
                            </entry>

                            <entry>
<<<<<<< HEAD
                                UNIX Zeitstempel, ausgedrückt in Sekunden die vergangen sind seit dem
=======
                                UNIX-Zeitstempel, ausgedrückt in Sekunden die vergangen sind seit dem
>>>>>>> 85a932b0
                                1. Jänner, 1970 00:00:00 <acronym>GMT</acronym>.
                            </entry>
                        </row>

                        <row>
                            <entry>
                                <ulink
                                    url="http://en.wikipedia.org/wiki/Gregorian_calendar">Jahr</ulink>
                            </entry>

                            <entry>Gregorianisches Kalenderjahr (z.B. 2006)</entry>
                        </row>

                        <row>
                            <entry>
                                <ulink
                                    url="http://en.wikipedia.org/wiki/Month#Julian_and_Gregorian_calendars">Monat</ulink>
                            </entry>

                            <entry>
                                Gregorianisches Kalendermonat (1-12, Lokalisierte Namen werden
                                unterstützt)
                            </entry>
                        </row>

                        <row>
                            <entry>
                                <ulink url="http://en.wikipedia.org/wiki/24-hour_clock">24 Stunden
                                    Uhr</ulink>
                            </entry>

                            <entry>
                                Stunde des Tages (0-23) bezeichnet die vergangenen Stunden seit dem
                                Beginn des Tages
                            </entry>
                        </row>

                        <row>
                            <entry>
                                <ulink url="http://en.wikipedia.org/wiki/Minute">Minute</ulink>
                            </entry>

                            <entry>
                                Minuten der Stunde (0-59) bezeichnet die vergangenen Minuten seit
                                dem Beginn der Stunde
                            </entry>
                        </row>

                        <row>
                            <entry>
                                <ulink url="http://en.wikipedia.org/wiki/Second">Sekunde</ulink>
                            </entry>

                            <entry>
                                Sekunde der Minute (0-59) bezeichnet die vergangenen Sekunden seit
                                dem Beginn der Minute
                            </entry>
                        </row>

                        <row>
                            <entry>
                                <ulink url="http://en.wikipedia.org/wiki/Millisecond">Millisekunde</ulink>
                            </entry>

                            <entry>
                                Millisekunden bezeichnen Tausendstel einer Sekunde (0-999).
                                <classname>Zend_Date</classname> unterstützt zwei zusätzliche
                                Methoden für das Arbeiten mit Zeiteinheiten, die kleiner als Sekunden
                                sind. Normalerweise verwenden <classname>Zend_Date</classname>
                                Instanzen eine Genauigkeit, welche der von Millisekunden entspricht
                                wie man durch <methodname>getFractionalPrecision()</methodname>
                                sehen kann. Um die Genauigkeit zu ändern, kann
                                <methodname>setFractionalPrecision($precision)</methodname>
                                verwendet werden. Trotzdem ist die Genauigkeit praktisch auf
                                Millisekunden begrenzt, da <classname>Zend_Date</classname> <ulink
                                    url="http://php.net/microtime">microtime()</ulink> dafür
                                benutzt.
                            </entry>
                        </row>

                        <row>
                            <entry>
                                <ulink url="http://en.wikipedia.org/wiki/Day">Tag</ulink>
                            </entry>

                            <entry>
                                <constant>Zend_Date::DAY_SHORT</constant> wird von
                                <varname>$date</varname> extrahiert, wenn der
                                Operand <varname>$date</varname> eine
                                <classname>Zend_Date</classname>-Instanz oder eine numerische
                                Zeichenkette ist. Sonst wird versucht, den Tag gemäß den
                                dokumentierten Konventionen für diese Konstanten zu extrahieren:
                                <constant>Zend_Date::WEEKDAY_NARROW</constant>,
                                <constant>Zend_Date::WEEKDAY_NAME</constant>,
                                <constant>Zend_Date::WEEKDAY_SHORT</constant>,
                                <constant>Zend_Date::WEEKDAY</constant> (Gregorianischer Kalender
                                angenommen)
                            </entry>
                        </row>

                        <row>
                            <entry>
                                <ulink url="http://en.wikipedia.org/wiki/Week">Woche</ulink>
                            </entry>

                            <entry>
                                <constant>Zend_Date::WEEK</constant> wird von
                                <varname>$date</varname> extrahiert, wenn der
                                Operand <varname>$date</varname> eine Instanz von
                                <classname>Zend_Date</classname> oder eine numerische Zeichenkette
                                ist. Sonst wird eine Ausnahme geworfen. (Gregorianischer Kalender
                                angenommen)
                            </entry>
                        </row>

                        <row>
                            <entry>Datum</entry>

                            <entry>
                                <constant>Zend_Date::DAY_MEDIUM</constant> wird aus
                                <varname>$date</varname> extrahiert wenn der
                                Operand <varname>$date</varname> eine Instanz von
                                <classname>Zend_Date</classname> ist. Sonst wird versucht, den
                                <varname>$date</varname>-String des Datums in ein
                                <constant>Zend_Date::DATE_MEDIUM</constant>-formatiertes Datum zu
                                normalisieren. Das Format von
                                <constant>Zend_Date::DATE_MEDIUM</constant> hängt vom Gebietsschema
                                des Objekts ab.
                            </entry>
                        </row>

                        <row>
                            <entry>Wochentage</entry>

                            <entry>
                                Wochentage werden numerisch dargestellt von 0 (für Sonntag) bis 6
                                (für Samstag). <constant>Zend_Date::WEEKDAY_DIGIT</constant> wird
                                aus <varname>$date</varname> extrahiert wenn der
                                Operand <varname>$date</varname> eine Instanz von
                                <classname>Zend_Date</classname> oder eine numerische Zeichenkette
                                ist. Sonst wird versucht, den Tag gemäß den dokumentierten
                                Konventionen für diese Konstanten zu extrahieren:
                                <constant>Zend_Date::WEEKDAY_NARROW</constant>,
                                <constant>Zend_Date::WEEKDAY_NAME</constant>,
                                <constant>Zend_Date::WEEKDAY_SHORT</constant>,
                                <constant>Zend_Date::WEEKDAY</constant> (Gregorianischer Kalender
                                angenommen)
                            </entry>
                        </row>

                        <row>
                            <entry>Tag des Jahres</entry>

                            <entry>
                                In <classname>Zend_Date</classname> wird der Tag des Jahres als
                                Anzahl der Kalendertage dargestellt, die seit dem Start des Jahres
                                vergangen sind (0-365). Wie bei den anderen oben dargestellten
                                Einheiten, werden Bruchteile auf die nächste ganze Zahl abgerundet.
                                (Gregorianischer Kalender angenommen)
                            </entry>
                        </row>

                        <row>
                            <entry>
                                <ulink url="http://www.faqs.org/rfcs/rfc822.html">Arpa</ulink>
                            </entry>

                            <entry>
                                Arpa-Daten (bzw. <acronym>RFC</acronym> 822 formatierte Daten) werden
                                unterstützt. Die Ausgabe verwendet entweder "GMT" oder "Laut
                                Gebietsschema unterschiedliche Stunden + Minuten" Format (siehe
                                Sektion 5 von <acronym>RFC</acronym> 822). Vor
                                <acronym>PHP</acronym> 5.2.2, zeigte die Verwendung der
                                <constant>DATE_RFC822</constant> Konstante mit
                                <acronym>PHP</acronym> date-Funktionen hier und da
                                <ulink url="http://bugs.php.net/bug.php?id=40308">fehlerhafte
                                    Ergebnisse</ulink>. Die Ergebnisse von
                                <classname>Zend_Date</classname> sind korrekt. Beispiel:
                                Mon, 31 Dec 06 23:59:59 <acronym>GMT</acronym>
                            </entry>
                        </row>

                        <row>
                            <entry>
                                <ulink url="http://en.wikipedia.org/wiki/ISO_8601">Iso</ulink>
                            </entry>

                            <entry>
                                Für die Ausgabe werden nur vollständige <acronym>ISO</acronym> 8601
                                Daten unterstützt. Beispiel: 2009-02-14T00:31:30+01:00
                            </entry>
                        </row>
                    </tbody>
                </tgroup>
            </table>
        </sect3>

        <sect3 id="id.date.basic.operations">
            <title>Liste der Datums-Operationen</title>

            <para>
                Die unten aufgeführten Basisoperationen können statt den Komfortoperationen für
                spezielle Datumsabschnitte verwendet werden, wenn die <link
                    linkend="zend.date.constants.list">entsprechenden Konstanten</link> für
                den Parameter <varname>$part</varname> verwendet werden.
            </para>

            <table id="id.date.basic.operations.table">
                <title>Basisoperationen</title>

                <tgroup cols="2">
                    <thead>
                        <row>
                            <entry>Basisoperationen</entry>
                            <entry>Erklärung</entry>
                        </row>
                    </thead>

                    <tbody>
                        <row>
                            <entry><methodname>get()</methodname></entry>

                            <entry>
                                <para>
                                    <emphasis><methodname>get($part = null, $locale =
                                        null)</methodname></emphasis>
                                </para>

                                <para>
                                    <methodname>get($part)</methodname> kann benutzt werden, um einen
                                    Datumsabschnitt <varname>$part</varname> dieses Datumsobjekts,
                                    welcher in ein Gebietsschema von <varname>$locale</varname>
                                    lokalisiert oder als formatierte Zeichenkette oder Integer
                                    gewünscht ist zurück zu bekommen. Durch Verwendung der BCMath
                                    Erweiterung können numerische Zeichenketten statt Integer für
                                    große Werte zurückgegeben werden.
                                </para>

                                <note>
                                    <title>Verhalten von get()</title>

                                    <para>
                                        Anders als <methodname>get()</methodname> geben die anderen
                                        get*()-Komfortmethoden nur Instanzen von
                                        <classname>Zend_Date</classname> zurück, welche nur das Datum
                                        oder die Zeit repräsentieren, das ausgewählt oder berechnet
                                        wurde.
                                    </para>
                                </note>
                            </entry>
                        </row>

                        <row>
                            <entry><methodname>set()</methodname></entry>

                            <entry>
                                <para>
                                    <emphasis><methodname>set($date, $part = null, $locale =
                                        null)</methodname></emphasis>
                                </para>

                                <para>
                                    Setzt den Abschnitt <varname>$part</varname> des aktuellen
                                    Objekts übereinstimmend mit dem Wert, der für diesen Abschnitt
                                    in der Eingabe <varname>$date</varname> und im Gebietsschema
                                    <varname>$locale</varname> gefunden wurde.
                                </para>
                            </entry>
                        </row>

                        <row>
                            <entry><methodname>add()</methodname></entry>

                            <entry>
                                <para>
                                    <emphasis><methodname>add($date, $part = null, $locale =
                                        null)</methodname></emphasis>
                                </para>

                                <para>
                                    Addiert den Abschnitt <varname>$part</varname> von
                                    <varname>$date</varname>, welcher im Gebietsschema
                                    <varname>$locale</varname> geschrieben ist, zum Datum des
                                    aktuellen Objekts.
                                </para>
                            </entry>
                        </row>

                        <row>
                            <entry><methodname>sub()</methodname></entry>

                            <entry>
                                <para>
                                    <emphasis><methodname>sub($date, $part = null, $locale =
                                        null)</methodname></emphasis>
                                </para>

                                <para>
                                    Subtrahiert den Abschnitt <varname>$part</varname> von
                                    <varname>$date</varname>, welcher im Gebietsschema
                                    <varname>$locale</varname> geschrieben ist, vom Datum des
                                    aktuellen Objekts.
                                </para>
                            </entry>
                        </row>

                        <row>
                            <entry><methodname>copyPart()</methodname></entry>

                            <entry>
                                <para>
                                    <emphasis><methodname>copyPart($part, $locale =
                                        null)</methodname></emphasis>
                                </para>

                                <para>
                                    Gibt ein geklontes Objekt zurück, wobei nur der gewünschte
                                    Abschnitt <varname>$part</varname> des Datumsobjekts kopiert
                                    wird und im Klon das Gebietsschema von
                                    <varname>$locale</varname> gesetzt wird (wenn angegeben).
                                </para>
                            </entry>
                        </row>

                        <row>
                            <entry><methodname>compare()</methodname></entry>

                            <entry>
                                <para>
                                    <emphasis><methodname>compare($date, $part = null, $locale =
                                        null)</methodname></emphasis>
                                </para>

                                <para>
                                    Vergleicht den Abschnitt <varname>$part</varname> des Datums
                                    <varname>$date</varname> mit dem Zeitstempel des Objekts. Gibt 0
                                    zurück, wenn sie gleich sind, 1 wenn der Abschnitt dieses
                                    Objekts früher war als der Abschnitt von
                                    <varname>$date</varname> und andernfalls -1.
                                </para>
                            </entry>
                        </row>
                    </tbody>
                </tgroup>
            </table>
        </sect3>
    </sect2>

    <sect2 id="zend.date.others.comparison">
        <title>Vergleichen von Daten</title>

        <para>
            Die folgenden Basisoperationen haben keine vergleichbaren vereinfachten Methoden für
            Datumsabschnitt wie beschrieben unter <link linkend="zend.date.overview">Zend_Date API
                Overview</link>.
        </para>

        <table id="zend.date.others.comparison.table">
            <title>Methoden zum Vergleichen von Daten</title>

            <tgroup cols="2">
                <thead>
                    <row>
                        <entry>Methoden</entry>
                        <entry>Beschreibung</entry>
                    </row>
                </thead>

                <tbody>
                    <row>
                        <entry><methodname>equals()</methodname></entry>

                        <entry>
                            <para>
                                <emphasis><methodname>equals($date, $part = null, $locale =
                                    null)</methodname></emphasis>
                            </para>

                            <para>
                                Gibt <constant>TRUE</constant> zurück, wenn der Abschnitt
                                <varname>$part</varname> von <varname>$date</varname> der das
                                Gebietsschema <varname>$locale</varname> hat, der gleiche ist wie
                                der Abschnitt <varname>$part</varname> vom Datum des Objekts,
                                andernfalls <constant>FALSE</constant>
                            </para>
                        </entry>
                    </row>

                    <row>
                        <entry><methodname>isEarlier()</methodname></entry>

                        <entry>
                            <para>
                                <emphasis><methodname>isEarlier($date, $part = null, $locale =
                                    null)</methodname></emphasis>
                            </para>

                            <para>
                                Gibt <constant>TRUE</constant> zurück, wenn der Abschnitt
                                <varname>$part</varname> vom Datum des Objekts früher ist als der
                                Abschnitt <varname>$part</varname> von <varname>$date</varname> der
                                das Gebietsschema <varname>$locale</varname> hat
                            </para>
                        </entry>
                    </row>

                    <row>
                        <entry><methodname>isLater()</methodname></entry>

                        <entry>
                            <para>
                                <emphasis><methodname>isLater($date, $part = null, $locale =
                                    null)</methodname></emphasis>
                            </para>

                            <para>
                                Gibt <constant>TRUE</constant> zurück, wenn der Abschnitt
                                <varname>$part</varname> vom Datum des Objekts später ist als der
                                Abschnitt <varname>$part</varname> von <varname>$date</varname> der
                                das Gebietsschema <varname>$locale</varname> hat
                            </para>
                        </entry>
                    </row>

                    <row>
                        <entry><methodname>isToday()</methodname></entry>

                        <entry>
                            <para>
                                <emphasis><methodname>isToday()</methodname></emphasis>
                            </para>

                            <para>
                                Testet ob Jahr, Monat und Tag des heutigen Datums mit dem Datumswert
                                des Objekts übereinstimmen, wenn die Zeitzone des Objekts
                                verwendet wird.
                            </para>
                        </entry>
                    </row>

                    <row>
                        <entry><methodname>isTomorrow()</methodname></entry>

                        <entry>
                            <para>
                                <emphasis><methodname>isTomorrow()</methodname></emphasis>
                            </para>

                            <para>
                                Testet ob Jahr, Monat und Tag des morgigen Datums mit dem Datumswert
                                des Objekts übereinstimmen, wenn die Zeitzone des Objekts
                                verwendet wird.
                            </para>
                        </entry>
                    </row>

                    <row>
                        <entry><methodname>isYesterday()</methodname></entry>

                        <entry>
                            <para>
                                <emphasis><methodname>isYesterday()</methodname></emphasis>
                            </para>

                            <para>
                                Testet ob Jahr, Monat und Tag des gestrigen Datums mit dem
                                Datumswert des Objekts übereinstimmen, wenn die Zeitzone des
                                Objekts verwendet wird.
                            </para>
                        </entry>
                    </row>

                    <row>
                        <entry><methodname>isLeapYear()</methodname></entry>

                        <entry>
                            <para>
                                <emphasis><methodname>isLeapYear()</methodname></emphasis>
                            </para>

                            <para>
                                <methodname>isLeapYear()</methodname> kann benutzt werden, um zu
                                prüfen, ob das aktuelle Objekt ein Schaltjahr ist. Sonst kann
                                <methodname>Zend_Date::checkLeapYear($year)</methodname> benutzt
                                werden, um das Jahr <varname>$year</varname> zu prüfen, welches eine
                                Zeichenkette, ein Integer oder eine Instanz von
                                <classname>Zend_Date</classname> sein kann. Ist das Jahr ein
                                Schaltjahr?
                            </para>
                        </entry>
                    </row>

                    <row>
                        <entry><methodname>isDate()</methodname></entry>

                        <entry>
                            <para>
                                <emphasis><methodname>isDate($date, $format = null, $locale =
                                    null)</methodname></emphasis>
                            </para>

                            <para>
                                Diese Methode prüft, ob ein angegebenes Datum ein echtes Datum ist,
                                und gibt <constant>TRUE</constant> zurück, wenn alle Prüfungen in
                                Ordnung waren. Sie arbeitet wie die <acronym>PHP</acronym>-Funktion
                                <methodname>checkdate()</methodname>, kann aber auch
                                lokalisierte Monatsnamen prüfen sowie Daten, die den Bereich von
                                <methodname>checkdate()</methodname> übersteigen
                            </para>
                        </entry>
                    </row>
                </tbody>
            </tgroup>
        </table>
    </sect2>

    <sect2 id="zend.date.others.gettingparts">
        <title>Daten und Teile von Daten abfragen</title>

        <para>
            Mehrere Methoden erlauben es, Werte abzurufen, die sich auf eine
            <classname>Zend_Date</classname>-Instanz beziehen.
        </para>

        <table id="zend.date.others.gettingparts.table">
            <title>Ausgabemethoden von Daten</title>

            <tgroup cols="2">
                <thead>
                    <row>
                        <entry>Methode</entry>
                        <entry>Erklärung</entry>
                    </row>
                </thead>

                <tbody>
                    <row>
                        <entry><methodname>toString()</methodname></entry>

                        <entry>
                            <para>
                                <emphasis><methodname>toString($format = null, $locale =
                                    null)</methodname></emphasis>
                            </para>

                            <para>
                                Direkt aufzurufen oder über die magische Methode
                                <methodname>__toString()</methodname>. Die
                                Methode <methodname>toString()</methodname> formatiert automatisch
                                den Wert des Datumsobjekts anhand der Konventionen des
                                Gebietsschemas des Objekts oder einem optional definierten
                                Gebietsschema <varname>$locale</varname>. Für eine Liste von
                                unterstützten Formatcodes kann hier nachgeschaut werden:
                                <link linkend="zend.date.constants.selfdefinedformats">selbst
                                    definierte AUSGABE Formate mit ISO</link>.
                            </para>
                        </entry>
                    </row>

                    <row>
                        <entry><methodname>toArray()</methodname></entry>

                        <entry>
                            <para>
                                <emphasis><methodname>toArray()</methodname></emphasis>
                            </para>

                            <para>
                                Gibt eine Array-Representation des ausgewählten Datums anhand der
                                Konventionen des Gebietsschemas zurück. Das zurückgegebene Array ist
                                identisch zur <acronym>PHP</acronym>-Funktion <ulink
                                    url="http://php.net/getdate">getdate()</ulink> und
                                beinhaltet:
                            </para>

                            <itemizedlist>
                                <listitem>
                                    <para>
                                        Tag als Zahl mit '<emphasis>day</emphasis>'
                                        (<constant>Zend_Date::DAY_SHORT</constant>)
                                    </para>
                                </listitem>

                                <listitem>
                                    <para>
                                        Monat als Zahl mit '<emphasis>month</emphasis>'
                                        (<constant>Zend_Date::MONTH_SHORT</constant>)
                                    </para>
                                </listitem>

                                <listitem>
                                    <para>
                                        Jahr als '<emphasis>year</emphasis>'
                                        (<constant>Zend_Date::YEAR</constant>)
                                    </para>
                                </listitem>

                                <listitem>
                                    <para>
                                        Stunde als '<emphasis>hour</emphasis>'
                                        (<constant>Zend_Date::HOUR_SHORT</constant>)
                                    </para>
                                </listitem>

                                <listitem>
                                    <para>
                                        Minute als '<emphasis>minute</emphasis>'
                                        (<constant>Zend_Date::MINUTE_SHORT</constant>)
                                    </para>
                                </listitem>

                                <listitem>
                                    <para>
                                        Sekunde als '<emphasis>second</emphasis>'
                                        (<constant>Zend_Date::SECOND_SHORT</constant>)
                                    </para>
                                </listitem>

                                <listitem>
                                    <para>
                                        Abgekürzte Zeitzone als '<emphasis>timezone</emphasis>'
                                        (<constant>Zend_Date::TIMEZONE</constant>)
                                    </para>
                                </listitem>

                                <listitem>
                                    <para>
<<<<<<< HEAD
                                        Unix Zeitstempel als '<emphasis>timestamp</emphasis>'
=======
                                        Unix-Zeitstempel als '<emphasis>timestamp</emphasis>'
>>>>>>> 85a932b0
                                        (<constant>Zend_Date::TIMESTAMP</constant>)
                                    </para>
                                </listitem>

                                <listitem>
                                    <para>
                                        Wochentag als Zahl mit '<emphasis>weekday</emphasis>'
                                        (<constant>Zend_Date::WEEKDAY_DIGIT</constant>)
                                    </para>
                                </listitem>

                                <listitem>
                                    <para>
                                        Tag des Jahres als '<emphasis>dayofyear</emphasis>'
                                        (<constant>Zend_Date::DAY_OF_YEAR</constant>)
                                    </para>
                                </listitem>

                                <listitem>
                                    <para>
                                        Woche als '<emphasis>week</emphasis>'
                                        (<constant>Zend_Date::WEEK</constant>)
                                    </para>
                                </listitem>

                                <listitem>
                                    <para>
                                       Abstand der Zeitzone zu <acronym>GMT</acronym> als
                                        '<emphasis>gmtsecs</emphasis>'
                                        (<constant>Zend_Date::GMT_SECS</constant>)
                                    </para>
                                </listitem>
                            </itemizedlist>
                        </entry>
                    </row>

                    <row>
                        <entry><methodname>toValue()</methodname></entry>

                        <entry>
                            <para>
                                <emphasis><methodname>toValue($part = null)</methodname></emphasis>
                            </para>

                            <para>
                                Gibt eine Integer-Repräsentation des ausgewählten Datumsabschnittes
                                <varname>$part</varname> anhand der Konventionen des
                                Gebietsschemas des Objekts zurück. Gibt <constant>FALSE</constant> zurück
                                wenn der Abschnitt <varname>$part</varname> ein nicht numerischer
                                Wert ist, wie <constant>Zend_Date::MONTH_NAME_SHORT</constant>.
                            </para>

                            <note>
                                <title>Grenzen von toValue()</title>

                                <para>
                                    Diese Methode ruft <link
                                        linkend="id.date.basic.operations"><methodname>get()</methodname></link>
                                    auf und castet das Ergebnis in einen <acronym>PHP</acronym>
                                    Integer-Wert, welcher unerwartete Ergebnisse liefern wird, wenn
                                    <methodname>get()</methodname> eine numerische Zeichenkette
                                    zurückgibt, die eine Zahl enthält, welche zu groß für einen
                                    <acronym>PHP</acronym> Integer-Wert auf Ihrem System ist.
                                    Stattdessen sollte <methodname>get()</methodname> benutzt
                                    werden.
                                </para>
                            </note>
                        </entry>
                    </row>

                    <row>
                        <entry>
                            <link linkend="id.date.basic.operations">get()</link>
                        </entry>

                        <entry>
                            <para>
                                <emphasis><methodname>get($part = null, $locale =
                                    null)</methodname></emphasis>
                            </para>

                            <para>
                                Diese Methode gibt den Abschnitt <varname>$part</varname> vom Datum
                                des Objekts, welches mit dem Gebietsschema
                                <varname>$locale</varname> lokalisiert wurde, als formatierten
                                String oder Integer zurück. Für weitere Informationen hier
                                weiterlesen: <link linkend="id.date.basic.operations">get()</link>.
                            </para>
                        </entry>
                    </row>

                    <row>
                        <entry><methodname>now()</methodname></entry>

                        <entry>
                            <para>
                                <emphasis><methodname>now($locale = null)</methodname></emphasis>
                            </para>

                            <para>
                                Diese Komfortfunktion ist identisch mit
                                <command>new Zend_Date()</command>. Sie gibt das aktuelle Datum als
                                <classname>Zend_Date</classname> Objekt zurück, welches das
                                Gebietsschema <varname>$locale</varname> hat.
                            </para>
                        </entry>
                    </row>
                </tbody>
            </tgroup>
        </table>
    </sect2>

    <sect2 id="zend.date.others.fractions">
        <title>Arbeiten mit Sekundenbruchteilen</title>

        <para>
            Viele Methoden unterstützen es, Werte relativ zu einer <classname>Zend_Date</classname>
            Instanz zu erhalten.
        </para>

        <table id="zend.date.others.fractions.table">
            <title>Methoden zur Datumsausgabe</title>

            <tgroup cols="2">
                <thead>
                    <row>
                        <entry>Methode</entry>
                        <entry>Erklärung</entry>
                    </row>
                </thead>

                <tbody>
                    <row>
                        <entry>
                            <para>
                                <emphasis><methodname>getFractionalPrecision()</methodname></emphasis>
                            </para>
                        </entry>

                        <entry>Gibt die Genauigkeit des Sekundenbruchteils zurück</entry>
                    </row>

                    <row>
                        <entry>
                            <para>
                                <emphasis><methodname>setFractionalPrecision()</methodname></emphasis>
                            </para>
                        </entry>

                        <entry>Setzt die Genauigkeit des Sekundenbruchteils</entry>
                    </row>
                </tbody>
            </tgroup>
        </table>
    </sect2>

    <sect2 id="zend.date.other.sun">
        <title>Sonnenaufgang / Sonnenuntergang</title>

        <para>
            Drei Methoden geben Zugriff auf geographisch lokalisierte Informationen über die Sonne,
            was die Zeit für Sonnenaufgang und Sonnenuntergang beinhaltet.
        </para>

        <table id="zend.date.other.sun.table">
            <title>Gewöhnliche Methoden</title>

            <tgroup cols="2">
                <thead>
                    <row>
                        <entry>Methode</entry>
                        <entry>Erklärung</entry>
                    </row>
                </thead>

                <tbody>
                    <row>
                        <entry>
                            <para>
                                <emphasis><methodname>getSunrise($location)</methodname></emphasis>
                            </para>
                        </entry>

                        <entry>Gibt die Zeit des Sonnenaufgangs dieses Datums zurück</entry>
                    </row>

                    <row>
                        <entry>
                            <para>
                                <emphasis><methodname>getSunset($location)</methodname></emphasis>
                            </para>
                        </entry>

                        <entry>Gibt die Zeit des Sonnenuntergangs dieses Datums zurück</entry>
                    </row>

                    <row>
                        <entry>
                            <para>
                                <emphasis><methodname>getSunInfo($location)</methodname></emphasis>
                            </para>
                        </entry>

                        <entry>Gibt ein Array mit den Sonnendaten des Datums zurück</entry>
                    </row>
                </tbody>
            </tgroup>
        </table>
    </sect2>
</sect1><|MERGE_RESOLUTION|>--- conflicted
+++ resolved
@@ -59,11 +59,7 @@
                 einen Kalendertag weniger hat, als erwartet. Um solche Problem zu verhindern, kann die
                 Option <property>fix_dst</property> verwendet werden, welche standardmäßig
                 <constant>TRUE</constant> ist. Das führt dazu, dass die <acronym>DST</acronym> keinen
-<<<<<<< HEAD
-                Einfluß mehr bei Datumsberechnungen hat (<methodname>addMonth()</methodname>,
-=======
                 Einfluss mehr bei Datumsberechnungen hat (<methodname>addMonth()</methodname>,
->>>>>>> 85a932b0
                 <methodname>subMonth()</methodname>).
                 <methodname>Zend_Date::setOptions(array('fix_dst' => false))</methodname> kann
                 benutzt werden, um Hinzufügen oder Entfernen der <acronym>DST</acronym>-Anpassung zu
@@ -123,11 +119,7 @@
                 <constant>Zend_Date::DATE</constant> und <constant>Zend_Date::TIME</constant>
                 Konstanten akzeptieren. Um einen
                 <classname>Zend_Cache</classname>-Adapter für <classname>Zend_Date</classname> zu
-<<<<<<< HEAD
-                verwenden, muß nur
-=======
                 verwenden, muss nur
->>>>>>> 85a932b0
                 <methodname>Zend_Date::setOptions(array('cache' => $adapter))</methodname>
                 aufgerufen werden.
             </para>
@@ -157,13 +149,8 @@
             Sobald die Eingabe durch die Erstellung eines <classname>Zend_Date</classname>-Objekts
             normalisiert wurde, hat es eine zugeordnete Zeitzone aber die interne Darstellung
             verwendet <ulink
-<<<<<<< HEAD
-                url="http://en.wikipedia.org/wiki/Unix_Time">UNIX Zeitstempel</ulink>. Damit ein
-            Datum in einer lokalisierten Art und Weise durchsucht werden kann, muß zuerst eine
-=======
                 url="http://en.wikipedia.org/wiki/Unix_Time">UNIX-Zeitstempel</ulink>. Damit ein
             Datum in einer lokalisierten Art und Weise durchsucht werden kann, muss zuerst eine
->>>>>>> 85a932b0
             Zeitzone bekannt sein. Die Standardzeitzone ist immer <acronym>GMT</acronym> oder
             <acronym>UTC</acronym>. Um die Zeitzone des Objekts zu inspizieren, kann
             <methodname>getTimeZone()</methodname> verwendet werden. Um die Zeitzone des Objekts zu
@@ -333,11 +320,7 @@
                             </entry>
 
                             <entry>
-<<<<<<< HEAD
-                                UNIX Zeitstempel, ausgedrückt in Sekunden die vergangen sind seit dem
-=======
                                 UNIX-Zeitstempel, ausgedrückt in Sekunden die vergangen sind seit dem
->>>>>>> 85a932b0
                                 1. Jänner, 1970 00:00:00 <acronym>GMT</acronym>.
                             </entry>
                         </row>
@@ -965,11 +948,7 @@
 
                                 <listitem>
                                     <para>
-<<<<<<< HEAD
-                                        Unix Zeitstempel als '<emphasis>timestamp</emphasis>'
-=======
                                         Unix-Zeitstempel als '<emphasis>timestamp</emphasis>'
->>>>>>> 85a932b0
                                         (<constant>Zend_Date::TIMESTAMP</constant>)
                                     </para>
                                 </listitem>
