--- conflicted
+++ resolved
@@ -1,11 +1,6 @@
 <?xml version="1.0" encoding="UTF-8"?>
-<<<<<<< HEAD
-<!-- EN-Revision: 21194 -->
-<!-- Reviewed: no -->
-=======
 <!-- EN-Revision: 21992 -->
 <!-- Reviewed: 21992 -->
->>>>>>> 85a932b0
 <sect1 id="zend.validate.introduction">
     <title>Einführung</title>
 
