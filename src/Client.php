--- conflicted
+++ resolved
@@ -487,11 +487,7 @@
         } elseif ($cookie instanceof SetCookie) {
             $this->cookies[$this->getCookieId($cookie)] = $cookie;
         } elseif (is_string($cookie) && $value !== null) {
-<<<<<<< HEAD
-            $setCookie = new SetCookie($cookie, $value, null, null, $domain, $expire, $path, $secure, $httponly);
-=======
             $setCookie = new SetCookie($cookie, $value, $version, $maxAge, $domain, $expire, $path, $secure, $httponly);
->>>>>>> 0939b4fa
             $this->cookies[$this->getCookieId($setCookie)] = $setCookie;
         } else {
             throw new Exception\InvalidArgumentException('Invalid parameter type passed as Cookie');
