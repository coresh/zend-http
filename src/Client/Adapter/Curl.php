--- conflicted
+++ resolved
@@ -22,16 +22,12 @@
 
 namespace Zend\Http\Client\Adapter;
 
-<<<<<<< HEAD
-use Zend\Http\Client\Adapter\AdapterInterface as HttpAdapter,
-=======
 use Traversable;
 use Zend\Stdlib\ArrayUtils;
-use Zend\Http\Client\Adapter as HttpAdapter,
->>>>>>> 4d8fe645
-    Zend\Http\Client\Adapter\Exception as AdapterException,
-    Zend\Http\Client,
-    Zend\Http\Request;
+use Zend\Http\Client\Adapter\AdapterInterface as HttpAdapter;
+use Zend\Http\Client\Adapter\Exception as AdapterException;
+use Zend\Http\Client;
+use Zend\Http\Request;
 
 /**
  * An adapter class for Zend\Http\Client based on the curl extension.
@@ -92,12 +88,8 @@
      *
      * Config is set using setOptions()
      *
-<<<<<<< HEAD
      * @return void
      * @throws AdapterException\InitializationException
-=======
-     * @throws \Zend\Http\Client\Adapter\Exception
->>>>>>> 4d8fe645
      */
     public function __construct()
     {
@@ -126,14 +118,9 @@
     /**
      * Set the configuration array for the adapter
      *
-<<<<<<< HEAD
+     * @param  array|Traversable $options
+     * @return Curl
      * @throws AdapterException\InvalidArgumentException
-     * @param  \Zend\Config\Config | array $config
-=======
-     * @throws \Zend\Http\Client\Adapter\Exception
-     * @param  array|Traversable $options
->>>>>>> 4d8fe645
-     * @return \Zend\Http\Client\Adapter\Curl
      */
     public function setOptions($options = array())
     {
