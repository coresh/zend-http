<?php
/**
 * Zend Framework (http://framework.zend.com/)
 *
 * @link      http://github.com/zendframework/zf2 for the canonical source repository
 * @copyright Copyright (c) 2005-2015 Zend Technologies USA Inc. (http://www.zend.com)
 * @license   http://framework.zend.com/license/new-bsd New BSD License
 */

namespace ZendTest\Http\Client;

use Zend\Config\Config;
use Zend\Http\Client\Adapter;
use Zend\Http\Client\Adapter\Exception\TimeoutException;

/**
 * This Testsuite includes all Zend_Http_Client that require a working web
 * server to perform. It was designed to be extendable, so that several
 * test suites could be run against several servers, with different client
 * adapters and configurations.
 *
 * Note that $this->baseuri must point to a directory on a web server
 * containing all the files under the files directory. You should symlink
 * or copy these files and set 'baseuri' properly.
 *
 * You can also set the proper constand in your test configuration file to
 * point to the right place.
 *
 * @group      Zend_Http
 * @group      Zend_Http_Client
 */
class CurlTest extends CommonHttpTests
{
    /**
     * Configuration array
     *
     * @var array
     */
    protected $config = [
        'adapter'     => 'Zend\Http\Client\Adapter\Curl',
        'curloptions' => [
            CURLOPT_INFILESIZE => 102400000,
        ],
    ];

    protected function setUp()
    {
        if (! extension_loaded('curl')) {
            $this->markTestSkipped('cURL is not installed, marking all Http Client Curl Adapter tests skipped.');
        }
        parent::setUp();
    }

    /**
     * Off-line common adapter tests
     */

    /**
     * Test that we can set a valid configuration array with some options
     *
     */
    public function testConfigSetAsArray()
    {
        $config = [
            'timeout'    => 500,
            'someoption' => 'hasvalue'
        ];

        $this->_adapter->setOptions($config);

        $hasConfig = $this->_adapter->getConfig();
        foreach ($config as $k => $v) {
            $this->assertEquals($v, $hasConfig[$k]);
        }
    }

    /**
     * Test that a Zend_Config object can be used to set configuration
     *
     * @link http://framework.zend.com/issues/browse/ZF-5577
     */
    public function testConfigSetAsZendConfig()
    {
        $config = new Config([
            'timeout'  => 400,
            'nested'   => [
                'item' => 'value',
            ]
        ]);

        $this->_adapter->setOptions($config);

        $hasConfig = $this->_adapter->getConfig();
        $this->assertEquals($config->timeout, $hasConfig['timeout']);
        $this->assertEquals($config->nested->item, $hasConfig['nested']['item']);
    }

    /**
     * Check that an exception is thrown when trying to set invalid config
     *
     * @dataProvider invalidConfigProvider
     */
    public function testSetConfigInvalidConfig($config)
    {
        $this->setExpectedException(
            'Zend\Http\Client\Adapter\Exception\InvalidArgumentException',
            'Array or Traversable object expected'
        );

        $this->_adapter->setOptions($config);
    }

    /**
     * CURLOPT_CLOSEPOLICY never worked and returns false on setopt always:
     * @link http://de2.php.net/manual/en/function.curl-setopt.php#84277
     *
     * This should throw an exception.
     */
    public function testSettingInvalidCurlOption()
    {
        if (version_compare(PHP_VERSION, 7, 'gte')) {
            $this->markTestSkipped('Test is invalid for PHP version 7');
        }

        $config = [
            'adapter'     => 'Zend\Http\Client\Adapter\Curl',
            'curloptions' => [CURLOPT_CLOSEPOLICY => true],
        ];
        $this->client = new \Zend\Http\Client($this->client->getUri(true), $config);

        $this->setExpectedException(
            'Zend\Http\Client\Adapter\Exception\RuntimeException',
            'Unknown or erroreous cURL option'
        );
        $this->client->send();
    }

    public function testRedirectWithGetOnly()
    {
        $this->client->setUri($this->baseuri . 'testRedirections.php');

        // Set some parameters
        $this->client->setParameterGet(['swallow', 'african']);

        // Request
        $res = $this->client->send();

        $this->assertEquals(3, $this->client->getRedirectionsCount(), 'Redirection counter is not as expected');

        // Make sure the body does *not* contain the set parameters
        $this->assertNotContains('swallow', $res->getBody());
        $this->assertNotContains('Camelot', $res->getBody());
    }

    /**
     * This is a specific problem of the request type: If you let cURL handle redirects internally
     * but start with a POST request that sends data then the location ping-pong will lead to an
     * Content-Length: x\r\n GET request of the client that the server won't answer because no content is sent.
     *
     * Set CURLOPT_FOLLOWLOCATION = false for this type of request and let the Zend_Http_Client handle redirects
     * in his own loop.
     *
     */
    public function testRedirectPostToGetWithCurlFollowLocationOptionLeadsToTimeout()
    {
        $adapter = new Adapter\Curl();
        $this->client->setAdapter($adapter);
        $adapter->setOptions([
            'curloptions' => [
                CURLOPT_FOLLOWLOCATION => true,
                CURLOPT_TIMEOUT => 1,
            ]]);

        $this->client->setUri($this->baseuri . 'testRedirections.php');

        //  Set some parameters
        $this->client->setParameterGet(['swallow' => 'african']);
        $this->client->setParameterPost(['Camelot' => 'A silly place']);
        $this->client->setMethod('POST');
        $this->setExpectedException(
            'Zend\Http\Client\Adapter\Exception\RuntimeException',
            'Error in cURL request: Operation timed out after 1000 milliseconds with 0 bytes received'
        );
        $this->client->send();
    }

    /**
     * @group ZF-3758
     * @link http://framework.zend.com/issues/browse/ZF-3758
     */
    public function testPutFileContentWithHttpClient()
    {
        // Method 1: Using the binary string of a file to PUT
        $this->client->setUri($this->baseuri . 'testRawPostData.php');
        $putFileContents = file_get_contents(dirname(realpath(__FILE__)) . DIRECTORY_SEPARATOR .
            '_files' . DIRECTORY_SEPARATOR . 'staticFile.jpg');

        $this->client->setRawBody($putFileContents);
        $this->client->setMethod('PUT');
        $this->client->send();
        $this->assertEquals($putFileContents, $this->client->getResponse()->getBody());
    }

    /**
     * @group ZF-3758
     * @link http://framework.zend.com/issues/browse/ZF-3758
     */
    public function testPutFileHandleWithHttpClient()
    {
        $this->client->setUri($this->baseuri . 'testRawPostData.php');
        $putFileContents = file_get_contents(dirname(realpath(__FILE__)) . DIRECTORY_SEPARATOR .
            '_files' . DIRECTORY_SEPARATOR . 'staticFile.jpg');

        // Method 2: Using a File-Handle to the file to PUT the data
        $putFilePath = dirname(realpath(__FILE__)) . DIRECTORY_SEPARATOR .
            '_files' . DIRECTORY_SEPARATOR . 'staticFile.jpg';
        $putFileHandle = fopen($putFilePath, "r");
        $putFileSize = filesize($putFilePath);

        $adapter = new Adapter\Curl();
        $this->client->setAdapter($adapter);
        $adapter->setOptions([
            'curloptions' => [CURLOPT_INFILE => $putFileHandle, CURLOPT_INFILESIZE => $putFileSize]
        ]);
        $this->client->setMethod('PUT');
        $this->client->send();
        $this->assertEquals(gzcompress($putFileContents), gzcompress($this->client->getResponse()->getBody()));
    }

    public function testWritingAndNotConnectedWithCurlHandleThrowsException()
    {
        $adapter = new Adapter\Curl();
        $this->setExpectedException(
            'Zend\Http\Client\Adapter\Exception\RuntimeException',
            'Trying to write but we are not connected'
        );
        $adapter->write("GET", "someUri");
    }

    public function testSetConfigIsNotArray()
    {
        $adapter = new Adapter\Curl();
        $this->setExpectedException('Zend\Http\Client\Adapter\Exception\InvalidArgumentException');
        $adapter->setOptions("foo");
    }

    public function testSetCurlOptions()
    {
        $adapter = new Adapter\Curl();

        $adapter->setCurlOption('foo', 'bar')
                ->setCurlOption('bar', 'baz');

        $this->assertEquals(
            ['curloptions' => ['foo' => 'bar', 'bar' => 'baz']],
            $this->readAttribute($adapter, 'config')
        );
    }

    /**
     * @group 4213
     */
    public function testSetOptionsMergesCurlOptions()
    {
        $adapter = new Adapter\Curl();

        $adapter->setOptions([
            'curloptions' => [
                'foo' => 'bar',
            ],
        ]);
        $adapter->setOptions([
            'curloptions' => [
                'bar' => 'baz',
            ],
        ]);

        $this->assertEquals(
            ['curloptions' => ['foo' => 'bar', 'bar' => 'baz']],
            $this->readAttribute($adapter, 'config')
        );
    }

    public function testWorkWithProxyConfiguration()
    {
        $adapter = new Adapter\Curl();
        $adapter->setOptions([
            'proxy_host' => 'localhost',
            'proxy_port' => 80,
            'proxy_user' => 'foo',
            'proxy_pass' => 'baz',
        ]);

        $expected = [
            'curloptions' => [
                CURLOPT_PROXYUSERPWD => 'foo:baz',
                CURLOPT_PROXY => 'localhost',
                CURLOPT_PROXYPORT => 80,
            ],
        ];

        $this->assertEquals(
            $expected,
            $this->readAttribute($adapter, 'config')
        );
    }

    public function testSslVerifyPeerCanSetOverOption()
    {
        $adapter = new Adapter\Curl();
        $adapter->setOptions([
            'sslverifypeer' => true
        ]);

        $expected = [
            'curloptions' => [
                CURLOPT_SSL_VERIFYPEER => true
            ],
        ];

        $this->assertEquals(
            $expected,
            $this->readAttribute($adapter, 'config')
        );
    }

    /**
     * @group ZF-7040
     */
    public function testGetCurlHandle()
    {
        $adapter = new Adapter\Curl();
        $adapter->setOptions(['timeout' => 2, 'maxredirects' => 1]);
        $adapter->connect("http://framework.zend.com");

        $this->assertInternalType('resource', $adapter->getHandle());
    }

    /**
     * @group ZF-9857
     */
    public function testHeadRequest()
    {
        $this->client->setUri($this->baseuri . 'testRawPostData.php');
        $adapter = new Adapter\Curl();
        $this->client->setAdapter($adapter);
        $this->client->setMethod('HEAD');
        $this->client->send();
        $this->assertEquals('', $this->client->getResponse()->getBody());
    }

    public function testAuthorizeHeader()
    {
        // We just need someone to talk to
        $this->client->setUri($this->baseuri. 'testHttpAuth.php');
        $adapter = new Adapter\Curl();
        $this->client->setAdapter($adapter);

        $uid = 'alice';
        $pwd = 'secret';

        $hash   = base64_encode($uid . ':' . $pwd);
        $header = 'Authorization: Basic ' . $hash;

        $this->client->setAuth($uid, $pwd);
        $res = $this->client->send();

        $curlInfo = curl_getinfo($adapter->getHandle());
        $this->assertArrayHasKey(
            'request_header',
            $curlInfo,
            'Expecting request_header in curl_getinfo() return value'
        );

        $this->assertContains($header, $curlInfo['request_header'], 'Expecting valid basic authorization header');
    }

    /**
     * @group 4555
     */
    public function testResponseDoesNotDoubleDecodeGzippedBody()
    {
        $this->client->setUri($this->baseuri . 'testCurlGzipData.php');
        $adapter = new Adapter\Curl();
        $adapter->setOptions([
            'curloptions' => [
                CURLOPT_ENCODING => '',
            ],
        ]);
        $this->client->setAdapter($adapter);
        $this->client->setMethod('GET');
        $this->client->send();
        $this->assertEquals('Success', $this->client->getResponse()->getBody());
    }

    public function testSetCurlOptPostFields()
    {
        $this->client->setUri($this->baseuri . 'testRawPostData.php');
        $adapter = new Adapter\Curl();
        $adapter->setOptions([
            'curloptions' => [
                CURLOPT_POSTFIELDS => 'foo=bar',
            ],
        ]);
        $this->client->setAdapter($adapter);
        $this->client->setMethod('POST');
        $this->client->send();
        $this->assertEquals('foo=bar', $this->client->getResponse()->getBody());
    }


    /**
     * @group ZF-7683
     * @see https://github.com/zendframework/zend-http/pull/53
     *
     * Note: The headers stored in ZF7683-chunked.php are case insensitive
     */
    public function testNoCaseSensitiveHeaderName()
    {
        $this->client->setUri($this->baseuri . 'ZF7683-chunked.php');

        $adapter = new Adapter\Curl();
        $adapter->setOptions([
            'curloptions' => [
                CURLOPT_ENCODING => '',
            ],
        ]);
        $this->client->setAdapter($adapter);
        $this->client->setMethod('GET');
        $this->client->send();

        $headers = $this->client->getResponse()->getHeaders();

        $this->assertFalse($headers->has('Transfer-Encoding'));
        $this->assertFalse($headers->has('Content-Encoding'));
    }

<<<<<<< HEAD
    public function testSslCaPathAndFileConfig()
    {
        $adapter = new Adapter\Curl();
        $options = [
            'sslcapath' => __DIR__ . DIRECTORY_SEPARATOR . '/_files',
            'sslcafile' => 'ca-bundle.crt'
        ];
        $adapter->setOptions($options);

        $config = $this->readAttribute($adapter, 'config');
        $this->assertEquals($options['sslcapath'], $config['sslcapath']);
        $this->assertEquals($options['sslcafile'], $config['sslcafile']);
    }

    public function testTimeout()
    {
        $this->client
            ->setUri($this->baseuri . 'testTimeout.php')
            ->setOptions([
                'timeout' => 1,
            ]);
        $adapter = new Adapter\Curl();
        $this->client->setAdapter($adapter);
        $this->client->setMethod('GET');
        $timeoutException = null;
        try {
            $this->client->send();
        } catch (TimeoutException $x) {
            $timeoutException = $x;
        }
        $this->assertNotNull($timeoutException);
=======
    public function testTimeoutDetection()
    {
        $this->client
            ->setOptions([
                'timeout' => 1,
            ])
            ->setStream(true)
            ->setMethod('GET')
            ->setUri(
                getenv('TESTS_ZEND_HTTP_CLIENT_BIGRESOURCE_URI') ?:
                'http://de.releases.ubuntu.com/16.04.1/ubuntu-16.04.1-server-i386.iso'
            );
        $error = null;
        try {
            $this->client->send();
        } catch (\Exception $x) {
            $error = $x;
        }
        $this->assertNotNull($error, 'Failed to detect timeout in cURL adapter');
>>>>>>> 8f7a5c7b
    }
}<|MERGE_RESOLUTION|>--- conflicted
+++ resolved
@@ -435,7 +435,6 @@
         $this->assertFalse($headers->has('Content-Encoding'));
     }
 
-<<<<<<< HEAD
     public function testSslCaPathAndFileConfig()
     {
         $adapter = new Adapter\Curl();
@@ -467,8 +466,9 @@
             $timeoutException = $x;
         }
         $this->assertNotNull($timeoutException);
-=======
-    public function testTimeoutDetection()
+    }
+
+    public function testTimeoutWithStream()
     {
         $this->client
             ->setOptions([
@@ -487,6 +487,5 @@
             $error = $x;
         }
         $this->assertNotNull($error, 'Failed to detect timeout in cURL adapter');
->>>>>>> 8f7a5c7b
     }
 }