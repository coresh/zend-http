--- conflicted
+++ resolved
@@ -18,16 +18,30 @@
 
 ### Fixed
 
-<<<<<<< HEAD
 - [#34](https://github.com/zendframework/zend-http/issues/33) fixes the
   standard separator (&) for application/x-www-form-urlencoded.
 - [#93](https://github.com/zendframework/zend-http/pull/93) fixes CSP report-uri
   directive defaulting to 'none' when empty value provided.
-=======
+
+## 2.5.6 - TBD
+
+### Added
+
+- Nothing.
+
+### Deprecated
+
+- Nothing.
+
+### Removed
+
+- Nothing.
+
+### Fixed
+
 - [#107](https://github.com/zendframework/zend-http/pull/107) fixes the
   `Expires` header to allow values of `0` or `'0'`; these now resolve
   to the start of the unix epoch (1970-01-01).
->>>>>>> 9b7a30f6
 
 ## 2.5.5 - 2016-08-08
 
