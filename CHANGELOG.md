# Changelog

All notable changes to this project will be documented in this file, in reverse chronological order by release.

<<<<<<< HEAD
## 2.9.0 - TBD
=======
## 2.8.2 - 2018-08-13
>>>>>>> 5a0050fa

### Added

- Nothing.

### Changed

- [#153](https://github.com/zendframework/zend-diactoros/pull/153) changes the reason phrase associated with the status code 425
  from "Unordered Collection" to "Too Early", corresponding to a new definition
  of the code as specified by the IANA.

### Deprecated

- Nothing.

### Removed

- Nothing.

### Fixed

- [#151](https://github.com/zendframework/zend-http/pull/151) fixes how Referer and other location-based headers report problems with
  invalid URLs provided in the header value, raising a `Zend\Http\Exception\InvalidArgumentException`
  in such cases. This change ensures the behavior is consistent with behavior
  prior to the 2.8.0 release.

## 2.8.1 - 2018-08-01

### Added

- Nothing.

### Changed

- This release modifies how `Zend\Http\PhpEnvironment\Request` marshals the
  request URI. In prior releases, we would attempt to inspect the
  `X-Rewrite-Url` and `X-Original-Url` headers, using their values, if present.
  These headers are issued by the ISAPI_Rewrite module for IIS (developed by
  HeliconTech). However, we have no way of guaranteeing that the module is what
  issued the headers, making it an unreliable source for discovering the URI. As
  such, we have removed this feature in this release of zend-http.

  If you are developing a zend-mvc application, you can mimic the
  functionality by adding a bootstrap listener like the following:

  ```php
  public function onBootstrap(MvcEvent $mvcEvent)
  {
      $request = $mvcEvent->getRequest();
      $requestUri = null;

      $httpXRewriteUrl = $request->getHeader('X-Rewrite-Url');
      if ($httpXRewriteUrl) {
          $requestUri = $httpXRewriteUrl->getFieldValue();
      }

      $httpXOriginalUrl = $request->getHeader('X-Original-Url');
      if ($httpXOriginalUrl) {
          $requestUri = $httpXOriginalUrl->getFieldValue();
      }

      if ($requestUri) {
          $request->setUri($requestUri)
      }
  }
  ```

  If you use a listener such as the above, make sure you also instruct your web
  server to strip any incoming headers of the same name so that you can
  guarantee they are issued by the ISAPI_Rewrite module.

### Deprecated

- Nothing.

### Removed

- Nothing.

### Fixed

- Nothing.

## 2.8.2 - TBD

### Added

- Nothing.

### Changed

- Nothing.

### Deprecated

- Nothing.

### Removed

- Nothing.

### Fixed

- [#151](https://github.com/zendframework/zend-http/pull/151) fixes how Referer and other location-based headers report problems with
  invalid URLs provided in the header value, raising a `Zend\Http\Exception\InvalidArgumentException`
  in such cases. This change ensures the behavior is consistent with behavior
  prior to the 2.8.0 release.

## 2.8.1 - 2018-08-01

### Added

- Nothing.

### Changed

- This release modifies how `Zend\Http\PhpEnvironment\Request` marshals the
  request URI. In prior releases, we would attempt to inspect the
  `X-Rewrite-Url` and `X-Original-Url` headers, using their values, if present.
  These headers are issued by the ISAPI_Rewrite module for IIS (developed by
  HeliconTech). However, we have no way of guaranteeing that the module is what
  issued the headers, making it an unreliable source for discovering the URI. As
  such, we have removed this feature in this release of zend-http.

  If you are developing a zend-mvc application, you can mimic the
  functionality by adding a bootstrap listener like the following:

  ```php
  public function onBootstrap(MvcEvent $mvcEvent)
  {
      $request = $mvcEvent->getRequest();
      $requestUri = null;

      $httpXRewriteUrl = $request->getHeader('X-Rewrite-Url');
      if ($httpXRewriteUrl) {
          $requestUri = $httpXRewriteUrl->getFieldValue();
      }

      $httpXOriginalUrl = $request->getHeader('X-Original-Url');
      if ($httpXOriginalUrl) {
          $requestUri = $httpXOriginalUrl->getFieldValue();
      }

      if ($requestUri) {
          $request->setUri($requestUri)
      }
  }
  ```

  If you use a listener such as the above, make sure you also instruct your web
  server to strip any incoming headers of the same name so that you can
  guarantee they are issued by the ISAPI_Rewrite module.

### Deprecated

- Nothing.

### Removed

- Nothing.

### Fixed

- Nothing.

## 2.8.0 - 2018-04-26

### Added

- [#135](https://github.com/zendframework/zend-http/pull/135) adds a package suggestion of paragonie/certainty, which provides automated
  management of cacert.pem files.

- [#143](https://github.com/zendframework/zend-http/pull/143) adds support for PHP 7.2.

### Changed

- Nothing.

### Deprecated

- Nothing.

### Removed

- Nothing.

### Fixed

- [#140](https://github.com/zendframework/zend-http/pull/140) fixes retrieval of headers when multiple headers of the same name
  are added to the `Headers` instance; it now ensures that the last header added of the same
  type is retrieved when it is not a multi-value type. Previous values are overwritten.

- [#112](https://github.com/zendframework/zend-http/pull/112) provides performance improvements when parsing large chunked messages.

- introduces changes to `Response::fromString()` to pull the next line of the response
  and parse it for the status when a 100 status code is initially encountered, per https://tools.ietf.org/html/rfc7231\#section-6.2.1

- [#122](https://github.com/zendframework/zend-http/pull/122) fixes an issue with the stream response whereby if the `outputstream`
  option is set, the output file was opened twice; it is now opened exactly once.

- [#147](https://github.com/zendframework/zend-http/pull/147) fixes an issue with header retrieval when the header line is malformed.
  Previously, an exception would be raised if a specific `HeaderInterface` implementation determined
  the header line was invalid. Now, `Header::has()` will return false for such headers, allowing
  `Request::getHeader()` to return `false` or the provided default value. Additionally, in cases
  where the header name is malformed (e.g., `Useragent` instead of `User-Agent`, users can still
  retrieve by the submitted header name; they will receive a `GenericHeader` instance in such
  cases, however.

- [#133](https://github.com/zendframework/zend-http/pull/133) Adds back missing
  sprintf placeholder in CacheControl exception message

## 2.7.0 - 2017-10-13

### Added

- [#110](https://github.com/zendframework/zend-http/pull/110) Adds status
  codes 226, 308, 444, 499, 510, 599 with their corresponding constants and
  reason phrases.

### Changed

- [#120](https://github.com/zendframework/zend-http/pull/120) Changes handling
  of Cookie Max-Age parameter to conform to specification
  [rfc6265#section-5.2.2](https://tools.ietf.org/html/rfc6265#section-5.2.2).
  Specifically, non-numeric values are ignored and negative numbers are changed
  to 0.

### Deprecated

- Nothing.

### Removed

- [#115](https://github.com/zendframework/zend-http/pull/115) dropped php 5.5
  support

### Fixed

- [#130](https://github.com/zendframework/zend-http/pull/130) Fixed cURL
  adapter not resetting headers from previous request when used with output
  stream.

## 2.6.0 - 2017-01-31

### Added
- [#99](https://github.com/zendframework/zend-http/pull/99) added
  TimeoutException for cURL adapter.
- [#98](https://github.com/zendframework/zend-http/pull/98) added connection
  timeout (`connecttimeout`) for cURL and Socket adapters.
- [#97](https://github.com/zendframework/zend-http/pull/97) added support to
  `sslcafile` and `sslcapath` to cURL adapter.

### Deprecated

- Nothing.

### Removed

- Nothing.

### Fixed

- Nothing.

## 2.5.6 - 2017-01-31

### Added

- Nothing.

### Deprecated

- Nothing.

### Removed

- Nothing.

### Fixed

- [#107](https://github.com/zendframework/zend-http/pull/107) fixes the
  `Expires` header to allow values of `0` or `'0'`; these now resolve
  to the start of the unix epoch (1970-01-01).
- [#102](https://github.com/zendframework/zend-http/pull/102) fixes the Curl
  adapter timeout detection.
- [#93](https://github.com/zendframework/zend-http/pull/93) fixes the Content
  Security Policy CSP HTTP header when it is `none` (empty value).
- [#92](https://github.com/zendframework/zend-http/pull/92) fixes the flatten
  cookies value for array value (also multidimensional).
- [#34](https://github.com/zendframework/zend-http/pull/34) fixes the
  standard separator (&) for application/x-www-form-urlencoded.

## 2.5.5 - 2016-08-08

### Added

- [#44](https://github.com/zendframework/zend-http/pull/44),
  [#45](https://github.com/zendframework/zend-http/pull/45),
  [#46](https://github.com/zendframework/zend-http/pull/46),
  [#47](https://github.com/zendframework/zend-http/pull/47),
  [#48](https://github.com/zendframework/zend-http/pull/48), and
  [#49](https://github.com/zendframework/zend-http/pull/49) prepare the
  documentation for publication at https://zendframework.github.io/zend-http/

### Deprecated

- Nothing.

### Removed

- Nothing.

### Fixed

- [#87](https://github.com/zendframework/zend-http/pull/87) fixes the
  `ContentLength` constructor to test for a non null value (vs a falsy value)
  before validating the value; this ensures 0 values may be specified for the
  length.
- [#85](https://github.com/zendframework/zend-http/pull/85) fixes infinite recursion
  on AbstractAccept. If you create a new Accept and try to call getFieldValue(),
  an infinite recursion and a fatal error happens.
- [#58](https://github.com/zendframework/zend-http/pull/58) avoid triggering a notice
  with special crafted accept headers. In the case the value of an accept header
  does not contain an equal sign, an "Undefined offset" notice is triggered.

## 2.5.4 - 2016-02-04

### Added

- Nothing.

### Deprecated

- Nothing.

### Removed

- Nothing.

### Fixed

- [#42](https://github.com/zendframework/zend-http/pull/42) updates dependencies
  to ensure it can work with PHP 5.5+ and 7.0+, as well as zend-stdlib
  2.5+/3.0+.

## 2.5.3 - 2015-09-14

### Added

- Nothing.

### Deprecated

- Nothing.

### Removed

- Nothing.

### Fixed

- [#23](https://github.com/zendframework/zend-http/pull/23) fixes a BC break
  introduced with fixes for [ZF2015-04](http://framework.zend.com/security/advisory/ZF2015-04),
  pertaining specifically to the `SetCookie` header. The fix backs out a
  check for message splitting syntax, as that particular class already encodes
  the value in a manner that prevents the attack. It also adds tests to ensure
  the security vulnerability remains patched.

## 2.5.2 - 2015-08-05

### Added

- Nothing.

### Deprecated

- Nothing.

### Removed

- Nothing.

### Fixed

- [#7](https://github.com/zendframework/zend-http/pull/7) fixes a call in the
  proxy adapter to `Response::extractCode()`, which does not exist, to
  `Response::fromString()->getStatusCode()`, which does.
- [#8](https://github.com/zendframework/zend-http/pull/8) ensures that the Curl
  client adapter enables the `CURLINFO_HEADER_OUT`, which is required to ensure
  we can fetch the raw request after it is sent.
- [#14](https://github.com/zendframework/zend-http/pull/14) fixes
  `Zend\Http\PhpEnvironment\Request` to ensure that empty `SCRIPT_FILENAME` and
  `SCRIPT_NAME` values which result in an empty `$baseUrl` will not raise an
  `E_WARNING` when used to do a `strpos()` check during base URI detection.<|MERGE_RESOLUTION|>--- conflicted
+++ resolved
@@ -2,11 +2,29 @@
 
 All notable changes to this project will be documented in this file, in reverse chronological order by release.
 
-<<<<<<< HEAD
 ## 2.9.0 - TBD
-=======
+
+### Added
+
+- Nothing.
+
+### Changed
+
+- Nothing.
+
+### Deprecated
+
+- Nothing.
+
+### Removed
+
+- Nothing.
+
+### Fixed
+
+- Nothing.
+
 ## 2.8.2 - 2018-08-13
->>>>>>> 5a0050fa
 
 ### Added
 
@@ -17,88 +35,6 @@
 - [#153](https://github.com/zendframework/zend-diactoros/pull/153) changes the reason phrase associated with the status code 425
   from "Unordered Collection" to "Too Early", corresponding to a new definition
   of the code as specified by the IANA.
-
-### Deprecated
-
-- Nothing.
-
-### Removed
-
-- Nothing.
-
-### Fixed
-
-- [#151](https://github.com/zendframework/zend-http/pull/151) fixes how Referer and other location-based headers report problems with
-  invalid URLs provided in the header value, raising a `Zend\Http\Exception\InvalidArgumentException`
-  in such cases. This change ensures the behavior is consistent with behavior
-  prior to the 2.8.0 release.
-
-## 2.8.1 - 2018-08-01
-
-### Added
-
-- Nothing.
-
-### Changed
-
-- This release modifies how `Zend\Http\PhpEnvironment\Request` marshals the
-  request URI. In prior releases, we would attempt to inspect the
-  `X-Rewrite-Url` and `X-Original-Url` headers, using their values, if present.
-  These headers are issued by the ISAPI_Rewrite module for IIS (developed by
-  HeliconTech). However, we have no way of guaranteeing that the module is what
-  issued the headers, making it an unreliable source for discovering the URI. As
-  such, we have removed this feature in this release of zend-http.
-
-  If you are developing a zend-mvc application, you can mimic the
-  functionality by adding a bootstrap listener like the following:
-
-  ```php
-  public function onBootstrap(MvcEvent $mvcEvent)
-  {
-      $request = $mvcEvent->getRequest();
-      $requestUri = null;
-
-      $httpXRewriteUrl = $request->getHeader('X-Rewrite-Url');
-      if ($httpXRewriteUrl) {
-          $requestUri = $httpXRewriteUrl->getFieldValue();
-      }
-
-      $httpXOriginalUrl = $request->getHeader('X-Original-Url');
-      if ($httpXOriginalUrl) {
-          $requestUri = $httpXOriginalUrl->getFieldValue();
-      }
-
-      if ($requestUri) {
-          $request->setUri($requestUri)
-      }
-  }
-  ```
-
-  If you use a listener such as the above, make sure you also instruct your web
-  server to strip any incoming headers of the same name so that you can
-  guarantee they are issued by the ISAPI_Rewrite module.
-
-### Deprecated
-
-- Nothing.
-
-### Removed
-
-- Nothing.
-
-### Fixed
-
-- Nothing.
-
-## 2.8.2 - TBD
-
-### Added
-
-- Nothing.
-
-### Changed
-
-- Nothing.
 
 ### Deprecated
 
