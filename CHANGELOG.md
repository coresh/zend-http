# Changelog

All notable changes to this project will be documented in this file, in reverse chronological order by release.

<<<<<<< HEAD
## 2.5.6 - 2017-01-31
=======
## 2.6.0 - TBD

### Added

- Nothing.

### Deprecated

- Nothing.

### Removed

- Nothing.

### Fixed

- [#34](https://github.com/zendframework/zend-http/issues/33) fixes the
  standard separator (&) for application/x-www-form-urlencoded.
- [#93](https://github.com/zendframework/zend-http/pull/93) fixes CSP report-uri
  directive defaulting to 'none' when empty value provided.

## 2.5.6 - TBD
>>>>>>> 03864a9f

### Added

- Nothing.

### Deprecated

- Nothing.

### Removed

- Nothing.

### Fixed

- [#107](https://github.com/zendframework/zend-http/pull/107) fixes the
  `Expires` header to allow values of `0` or `'0'`; these now resolve
  to the start of the unix epoch (1970-01-01).
- [#102](https://github.com/zendframework/zend-http/pull/102) fixes the Curl
  adapter timeout detection.
- [#93](https://github.com/zendframework/zend-http/pull/93) fixes the Content
  Security Policy CSP HTTP header when it is `none` (empty value).
- [#92](https://github.com/zendframework/zend-http/pull/92) fixes the flatten
  cookies value for array value (also multidimensional).

## 2.5.5 - 2016-08-08

### Added

- [#44](https://github.com/zendframework/zend-http/pull/44),
  [#45](https://github.com/zendframework/zend-http/pull/45),
  [#46](https://github.com/zendframework/zend-http/pull/46),
  [#47](https://github.com/zendframework/zend-http/pull/47),
  [#48](https://github.com/zendframework/zend-http/pull/48), and
  [#49](https://github.com/zendframework/zend-http/pull/49) prepare the
  documentation for publication at https://zendframework.github.io/zend-http/

### Deprecated

- Nothing.

### Removed

- Nothing.

### Fixed

- [#87](https://github.com/zendframework/zend-http/pull/87) fixes the
  `ContentLength` constructor to test for a non null value (vs a falsy value)
  before validating the value; this ensures 0 values may be specified for the
  length.
- [#85](https://github.com/zendframework/zend-http/pull/85) fixes infinite recursion
  on AbstractAccept. If you create a new Accept and try to call getFieldValue(),
  an infinite recursion and a fatal error happens.
- [#58](https://github.com/zendframework/zend-http/pull/58) avoid triggering a notice
  with special crafted accept headers. In the case the value of an accept header
  does not contain an equal sign, an "Undefined offset" notice is triggered.

## 2.5.4 - 2016-02-04

### Added

- Nothing.

### Deprecated

- Nothing.

### Removed

- Nothing.

### Fixed

- [#42](https://github.com/zendframework/zend-http/pull/42) updates dependencies
  to ensure it can work with PHP 5.5+ and 7.0+, as well as zend-stdlib
  2.5+/3.0+.

## 2.5.3 - 2015-09-14

### Added

- Nothing.

### Deprecated

- Nothing.

### Removed

- Nothing.

### Fixed

- [#23](https://github.com/zendframework/zend-http/pull/23) fixes a BC break
  introduced with fixes for [ZF2015-04](http://framework.zend.com/security/advisory/ZF2015-04),
  pertaining specifically to the `SetCookie` header. The fix backs out a
  check for message splitting syntax, as that particular class already encodes
  the value in a manner that prevents the attack. It also adds tests to ensure
  the security vulnerability remains patched.

## 2.5.2 - 2015-08-05

### Added

- Nothing.

### Deprecated

- Nothing.

### Removed

- Nothing.

### Fixed

- [#7](https://github.com/zendframework/zend-http/pull/7) fixes a call in the
  proxy adapter to `Response::extractCode()`, which does not exist, to
  `Response::fromString()->getStatusCode()`, which does.
- [#8](https://github.com/zendframework/zend-http/pull/8) ensures that the Curl
  client adapter enables the `CURLINFO_HEADER_OUT`, which is required to ensure
  we can fetch the raw request after it is sent.
- [#14](https://github.com/zendframework/zend-http/pull/14) fixes
  `Zend\Http\PhpEnvironment\Request` to ensure that empty `SCRIPT_FILENAME` and
  `SCRIPT_NAME` values which result in an empty `$baseUrl` will not raise an
  `E_WARNING` when used to do a `strpos()` check during base URI detection.<|MERGE_RESOLUTION|>--- conflicted
+++ resolved
@@ -2,14 +2,15 @@
 
 All notable changes to this project will be documented in this file, in reverse chronological order by release.
 
-<<<<<<< HEAD
-## 2.5.6 - 2017-01-31
-=======
-## 2.6.0 - TBD
+## 2.6.0 - 2017-01-31
 
 ### Added
-
-- Nothing.
+- [#99](https://github.com/zendframework/zend-http/pull/99) added
+  TimeoutException for cURL adapter.
+- [#98](https://github.com/zendframework/zend-http/pull/98) added connection
+  timeout (`connecttimeout`) for cURL and Socket adapters.
+- [#97](https://github.com/zendframework/zend-http/pull/97) added support to
+  `sslcafile` and `sslcapath` to cURL adapter.
 
 ### Deprecated
 
@@ -21,13 +22,9 @@
 
 ### Fixed
 
-- [#34](https://github.com/zendframework/zend-http/issues/33) fixes the
-  standard separator (&) for application/x-www-form-urlencoded.
-- [#93](https://github.com/zendframework/zend-http/pull/93) fixes CSP report-uri
-  directive defaulting to 'none' when empty value provided.
+- Nothing.
 
-## 2.5.6 - TBD
->>>>>>> 03864a9f
+## 2.5.6 - 2017-01-31
 
 ### Added
 
@@ -52,6 +49,8 @@
   Security Policy CSP HTTP header when it is `none` (empty value).
 - [#92](https://github.com/zendframework/zend-http/pull/92) fixes the flatten
   cookies value for array value (also multidimensional).
+- [#34](https://github.com/zendframework/zend-http/issues/33) fixes the
+  standard separator (&) for application/x-www-form-urlencoded.
 
 ## 2.5.5 - 2016-08-08
 
