# Changelog

All notable changes to this project will be documented in this file, in reverse chronological order by release.

<<<<<<< HEAD
## 2.8.0 - TBD

### Added

- Nothing.

### Deprecated

- Nothing.

### Removed

- Nothing.

### Fixed

- Nothing.

## 2.7.1 - TBD
=======
## 2.8.0 - 2018-04-26
>>>>>>> 52c2135c

### Added

- [#135](https://github.com/zendframework/zend-http/pull/135) adds a package suggestion of paragonie/certainty, which provides automated
  management of cacert.pem files.

- [#143](https://github.com/zendframework/zend-http/pull/143) adds support for PHP 7.2.

### Changed

- Nothing.

### Deprecated

- Nothing.

### Removed

- Nothing.

### Fixed

- [#140](https://github.com/zendframework/zend-http/pull/140) fixes retrieval of headers when multiple headers of the same name
  are added to the `Headers` instance; it now ensures that the last header added of the same
  type is retrieved when it is not a multi-value type. Previous values are overwritten.

- [#112](https://github.com/zendframework/zend-http/pull/112) provides performance improvements when parsing large chunked messages.

- introduces changes to `Response::fromString()` to pull the next line of the response
  and parse it for the status when a 100 status code is initially encountered, per https://tools.ietf.org/html/rfc7231\#section-6.2.1

- [#122](https://github.com/zendframework/zend-http/pull/122) fixes an issue with the stream response whereby if the `outputstream`
  option is set, the output file was opened twice; it is now opened exactly once.

- [#147](https://github.com/zendframework/zend-http/pull/147) fixes an issue with header retrieval when the header line is malformed.
  Previously, an exception would be raised if a specific `HeaderInterface` implementation determined
  the header line was invalid. Now, `Header::has()` will return false for such headers, allowing
  `Request::getHeader()` to return `false` or the provided default value. Additionally, in cases
  where the header name is malformed (e.g., `Useragent` instead of `User-Agent`, users can still
  retrieve by the submitted header name; they will receive a `GenericHeader` instance in such
  cases, however.

- [#133](https://github.com/zendframework/zend-http/pull/133) Adds back missing
  sprintf placeholder in CacheControl exception message

## 2.7.0 - 2017-10-13

### Added

- [#110](https://github.com/zendframework/zend-http/pull/110) Adds status
  codes 226, 308, 444, 499, 510, 599 with their corresponding constants and
  reason phrases.

### Changed

- [#120](https://github.com/zendframework/zend-http/pull/120) Changes handling
  of Cookie Max-Age parameter to conform to specification
  [rfc6265#section-5.2.2](https://tools.ietf.org/html/rfc6265#section-5.2.2).
  Specifically, non-numeric values are ignored and negative numbers are changed
  to 0.

### Deprecated

- Nothing.

### Removed

- [#115](https://github.com/zendframework/zend-http/pull/115) dropped php 5.5
  support

### Fixed

- [#130](https://github.com/zendframework/zend-http/pull/130) Fixed cURL
  adapter not resetting headers from previous request when used with output
  stream.

## 2.6.0 - 2017-01-31

### Added
- [#99](https://github.com/zendframework/zend-http/pull/99) added
  TimeoutException for cURL adapter.
- [#98](https://github.com/zendframework/zend-http/pull/98) added connection
  timeout (`connecttimeout`) for cURL and Socket adapters.
- [#97](https://github.com/zendframework/zend-http/pull/97) added support to
  `sslcafile` and `sslcapath` to cURL adapter.

### Deprecated

- Nothing.

### Removed

- Nothing.

### Fixed

- Nothing.

## 2.5.6 - 2017-01-31

### Added

- Nothing.

### Deprecated

- Nothing.

### Removed

- Nothing.

### Fixed

- [#107](https://github.com/zendframework/zend-http/pull/107) fixes the
  `Expires` header to allow values of `0` or `'0'`; these now resolve
  to the start of the unix epoch (1970-01-01).
- [#102](https://github.com/zendframework/zend-http/pull/102) fixes the Curl
  adapter timeout detection.
- [#93](https://github.com/zendframework/zend-http/pull/93) fixes the Content
  Security Policy CSP HTTP header when it is `none` (empty value).
- [#92](https://github.com/zendframework/zend-http/pull/92) fixes the flatten
  cookies value for array value (also multidimensional).
- [#34](https://github.com/zendframework/zend-http/pull/34) fixes the
  standard separator (&) for application/x-www-form-urlencoded.

## 2.5.5 - 2016-08-08

### Added

- [#44](https://github.com/zendframework/zend-http/pull/44),
  [#45](https://github.com/zendframework/zend-http/pull/45),
  [#46](https://github.com/zendframework/zend-http/pull/46),
  [#47](https://github.com/zendframework/zend-http/pull/47),
  [#48](https://github.com/zendframework/zend-http/pull/48), and
  [#49](https://github.com/zendframework/zend-http/pull/49) prepare the
  documentation for publication at https://zendframework.github.io/zend-http/

### Deprecated

- Nothing.

### Removed

- Nothing.

### Fixed

- [#87](https://github.com/zendframework/zend-http/pull/87) fixes the
  `ContentLength` constructor to test for a non null value (vs a falsy value)
  before validating the value; this ensures 0 values may be specified for the
  length.
- [#85](https://github.com/zendframework/zend-http/pull/85) fixes infinite recursion
  on AbstractAccept. If you create a new Accept and try to call getFieldValue(),
  an infinite recursion and a fatal error happens.
- [#58](https://github.com/zendframework/zend-http/pull/58) avoid triggering a notice
  with special crafted accept headers. In the case the value of an accept header
  does not contain an equal sign, an "Undefined offset" notice is triggered.

## 2.5.4 - 2016-02-04

### Added

- Nothing.

### Deprecated

- Nothing.

### Removed

- Nothing.

### Fixed

- [#42](https://github.com/zendframework/zend-http/pull/42) updates dependencies
  to ensure it can work with PHP 5.5+ and 7.0+, as well as zend-stdlib
  2.5+/3.0+.

## 2.5.3 - 2015-09-14

### Added

- Nothing.

### Deprecated

- Nothing.

### Removed

- Nothing.

### Fixed

- [#23](https://github.com/zendframework/zend-http/pull/23) fixes a BC break
  introduced with fixes for [ZF2015-04](http://framework.zend.com/security/advisory/ZF2015-04),
  pertaining specifically to the `SetCookie` header. The fix backs out a
  check for message splitting syntax, as that particular class already encodes
  the value in a manner that prevents the attack. It also adds tests to ensure
  the security vulnerability remains patched.

## 2.5.2 - 2015-08-05

### Added

- Nothing.

### Deprecated

- Nothing.

### Removed

- Nothing.

### Fixed

- [#7](https://github.com/zendframework/zend-http/pull/7) fixes a call in the
  proxy adapter to `Response::extractCode()`, which does not exist, to
  `Response::fromString()->getStatusCode()`, which does.
- [#8](https://github.com/zendframework/zend-http/pull/8) ensures that the Curl
  client adapter enables the `CURLINFO_HEADER_OUT`, which is required to ensure
  we can fetch the raw request after it is sent.
- [#14](https://github.com/zendframework/zend-http/pull/14) fixes
  `Zend\Http\PhpEnvironment\Request` to ensure that empty `SCRIPT_FILENAME` and
  `SCRIPT_NAME` values which result in an empty `$baseUrl` will not raise an
  `E_WARNING` when used to do a `strpos()` check during base URI detection.<|MERGE_RESOLUTION|>--- conflicted
+++ resolved
@@ -2,29 +2,29 @@
 
 All notable changes to this project will be documented in this file, in reverse chronological order by release.
 
-<<<<<<< HEAD
-## 2.8.0 - TBD
-
-### Added
-
-- Nothing.
-
-### Deprecated
-
-- Nothing.
-
-### Removed
-
-- Nothing.
-
-### Fixed
-
-- Nothing.
-
-## 2.7.1 - TBD
-=======
+## 2.9.0 - TBD
+
+### Added
+
+- Nothing.
+
+### Changed
+
+- Nothing.
+
+### Deprecated
+
+- Nothing.
+
+### Removed
+
+- Nothing.
+
+### Fixed
+
+- Nothing.
+
 ## 2.8.0 - 2018-04-26
->>>>>>> 52c2135c
 
 ### Added
 
